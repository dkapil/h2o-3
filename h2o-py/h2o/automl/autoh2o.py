# -*- encoding: utf-8 -*-
import h2o
from h2o.job import H2OJob
from h2o.frame import H2OFrame
from h2o.utils.typechecks import assert_is_type, is_type

class H2OAutoML(object):
    """
    Automatic Machine Learning

    The Automatic Machine Learning (AutoML) function automates the supervised machine learning model training process.
    The current version of AutoML trains and cross-validates a Random Forest, an Extremely-Randomized Forest,
    a random grid of Gradient Boosting Machines (GBMs), a random grid of Deep Neural Nets,
    and a Stacked Ensemble of all the models.

    :examples:
    >>> # Setting up an H2OAutoML object
    >>> build_control = {
    >>>              'stopping_criteria': {
    >>>              'stopping_rounds': 3,
    >>>              'stopping_tolerance': 0.001
    >>>            }
    >>>        }
    >>> project_name = "Project1"
    >>> build_control["project"] = project_name
    >>> aml = H2OAutoML(max_runtime_secs=30, project_name=project_name, build_control=build_control)
    """
    def __init__(self, max_runtime_secs=None, project_name=None, build_control=None):

        #Check if H2O jar contains AutoML
        try:
            h2o.api("GET /3/Metadata/schemas/AutoMLV99")
        except h2o.exceptions.H2OResponseError as e:
            print(e)
            print("*******************************************************************\n" \
                  "*Please verify that your H2O jar has the proper AutoML extensions.*\n" \
                  "*******************************************************************\n" \
                  "\nVerbose Error Message:")

        #If max_runtime_secs is not provided, then it is set to default (600 secs)
        if max_runtime_secs is None:
            max_runtime_secs = 600
            self.max_runtime_secs = max_runtime_secs
        else:
            assert_is_type(max_runtime_secs,int)
            self.max_runtime_secs = max_runtime_secs

        #If build_control is not provided, then a minimum build_control is constructed with just max_runtime_secs
        if build_control is None:
            self.build_control = {
                'stopping_criteria': {
                    'max_runtime_secs': self.max_runtime_secs,
                }
            }
        else:
            assert_is_type(build_control,dict)
            self.build_control = build_control
            self.build_control["stopping_criteria"]["max_runtime_secs"] = self.max_runtime_secs

        #Set project name if provided. It None, then we set in .train() to "automl_" + training_frame.frame_id
        if project_name is not None:
            assert_is_type(project_name,str)
            self.build_control["project"] = project_name
            self.project_name = project_name
        else:
            self.project_name = None

        self._job = None
        self._automl_key = None
        self._leader_id = None
        self._leaderboard = None

<<<<<<< HEAD
    def train(self, x = None, y = None, training_frame = None, fold_column = None, 
              weights_column = None, validation_frame = None, test_frame = None):
=======
    def train(self, x=None, y=None, training_frame=None, validation_frame=None, test_frame=None):
>>>>>>> 099f6bf5
        """
        Begins an AutoML task, a background task that automatically builds a number of models
        with various algorithms and tracks their performance in a leaderboard. At any point 
        in the process you may use H2O's performance or prediction functions on the resulting 
        models.

        :param x: A list of column names or indices indicating the predictor columns.
        :param y: An index or a column name indicating the response column.
        :param fold_column: The name or index of the column in training_frame that holds per-row fold
            assignments.
        :param weights_column: The name or index of the column in training_frame that holds per-row weights.
        :param training_frame: The H2OFrame having the columns indicated by x and y (as well as any
            additional columns specified by fold, offset, and weights).
        :param validation_frame: H2OFrame with validation data to be scored on while training.
        :param test_frame: H2OFrame with test data to be scored on in the leaderboard.

        :returns: An H2OAutoML object.

        :examples:
        >>> # Set up an H2OAutoML object
        >>> # Setting up an H2OAutoML object
        >>> build_control = {
        >>>              'stopping_criteria': {
        >>>              'stopping_rounds': 3,
        >>>              'stopping_tolerance': 0.001
        >>>            }
        >>>        }
        >>> aml = H2OAutoML(max_runtime_secs=30, build_control=build_control)
        >>> # Launch H2OAutoML
        >>> aml.train(y=y, training_frame=training_frame)
        """
<<<<<<< HEAD

=======
        ncols = training_frame.ncols
        names = training_frame.names
>>>>>>> 099f6bf5
        #Minimal required arguments are training_frame and y (response)
        if y is None:
            raise ValueError('The response column (y) is not set; please set it to the name of the column that you are trying to predict in your data.')
        else:
            assert_is_type(y,int,str)
            if is_type(y, int):
                if not (-ncols <= y < ncols):
                    raise H2OValueError("Column %d does not exist in the training frame" % y)
                y = names[y]
            else:
                if y not in names:
                    raise H2OValueError("Column %s does not exist in the training frame" % y)
            input_spec = {
                'response_column': y,
            }

        if training_frame is None:
            raise ValueError('The training frame is not set!')
        else:
            assert_is_type(training_frame, H2OFrame)
            input_spec['training_frame'] = training_frame.frame_id

        if fold_column is not None:
            assert_is_type(fold_column,int,str)
            input_spec['fold_column'] = fold_column

        if weights_column is not None:
            assert_is_type(weights_column,int,str)
            input_spec['weights_column'] = weights_column

        if validation_frame is not None:
            assert_is_type(training_frame, H2OFrame)
            input_spec['validation_frame'] = validation_frame.frame_id

        if test_frame is not None:
            assert_is_type(training_frame, H2OFrame)
            input_spec['test_frame'] = test_frame.frame_id

        if x is not None:
            assert_is_type(x,list)
            xset = set()
            if is_type(x, int, str): x = [x]
            for xi in x:
                if is_type(xi, int):
                    if not (-ncols <= xi < ncols):
                        raise H2OValueError("Column %d does not exist in the training frame" % xi)
                    xset.add(names[xi])
                else:
                    if xi not in names:
                        raise H2OValueError("Column %s not in the training frame" % xi)
                    xset.add(xi)
            x = list(xset)
            ignored_columns = set(names) - {y} - set(x)
            if fold_column is not None: ignored_columns = ignored_columns - set(fold_column)
            if weights_column is not None: ignored_columns = ignored_columns - set(weights_column)
            input_spec['ignored_columns'] = list(ignored_columns)

        automl_build_params = dict(input_spec = input_spec)

        # NOTE: if the user hasn't specified some block of parameters don't send them!
        # This lets the back end use the defaults.
        automl_build_params['build_control'] = self.build_control

        resp = h2o.api('POST /99/AutoMLBuilder', json=automl_build_params)
        if 'job' not in resp:
            print("Exception from the back end: ")
            print(resp)
            return

        self._job = H2OJob(resp['job'], "AutoML")
        self._automl_key = self._job.dest_key
        self._job.poll()
        self._fetch()
        if self.project_name is None:
            self.project_name = "automl_" + training_frame.frame_id

    @property
    def leader(self):
        """
        Retrieve the top model from an H2OAutoML object

        :return: an H2O model

        :examples:
        >>> # Set up an H2OAutoML object
        >>> build_control = {
        >>>              'stopping_criteria': {
        >>>              'stopping_rounds': 3,
        >>>              'stopping_tolerance': 0.001
        >>>            }
        >>>        }
        >>> aml = H2OAutoML(max_runtime_secs=30, build_control=build_control)
        >>> # Launch H2OAutoML
        >>> aml.train(y=y, training_frame=training_frame)
        >>> # Get the top model
        >>> aml.leader
        """
        return h2o.get_model(self._leader_id)

    @property
    def leaderboard(self):
        """
        Retrieve the leaderboard from an H2OAutoML object

        :return: an H2OFrame with model ids in the first column and evaluation metric in the second column sorted
                 by the evaluation metric

        :examples:
        >>> # Set up an H2OAutoML object
        >>> build_control = {
        >>>              'stopping_criteria': {
        >>>              'stopping_rounds': 3,
        >>>              'stopping_tolerance': 0.001
        >>>            }
        >>>        }
        >>> aml = H2OAutoML(max_runtime_secs=30, build_control=build_control)
        >>> # Launch H2OAutoML
        >>> aml.train(y=y, training_frame=training_frame)
        >>> # Get the leaderboard
        >>> aml.leaderboard
        """
        return self._leaderboard

    def predict(self, test_data):
        """
        Predict on a dataset.

        :param H2OFrame test_data: Data on which to make predictions.

        :returns: A new H2OFrame of predictions.

        :examples:
        >>> #Set up an H2OAutoML object
        >>> build_control = {
        >>>              'stopping_criteria': {
        >>>              'stopping_rounds': 3,
        >>>              'stopping_tolerance': 0.001
        >>>            }
        >>>        }
        >>> aml = H2OAutoML(max_runtime_secs=30, build_control=build_control)
        >>> # Launch H2OAutoML
        >>> aml.train(y=y, training_frame=training_frame)
        >>> #Predict with #1 model from H2OAutoML leaderboard
        >>> aml.predict(test_data)

        """
        if self._fetch():
            self._model = h2o.get_model(self._leader_id)
            return self._model.predict(test_data)
        print("No model built yet...")

    #-------------------------------------------------------------------------------------------------------------------
    # Private
    #-------------------------------------------------------------------------------------------------------------------
    def _fetch(self):
        res = h2o.api("GET /99/AutoML/" + self._automl_key)
        leaderboard_list = [key["name"] for key in res['leaderboard']['models']]

        if leaderboard_list is not None and len(leaderboard_list) > 0:
            self._leader_id = leaderboard_list[0]
        else:
            self._leader_id = None
        self._leaderboard = res["leaderboard_table"]
        return self._leader_id is not None

    def _get_params(self):
        res = h2o.api("GET /99/AutoML/" + self._automl_key)
        return res
<|MERGE_RESOLUTION|>--- conflicted
+++ resolved
@@ -70,12 +70,8 @@
         self._leader_id = None
         self._leaderboard = None
 
-<<<<<<< HEAD
     def train(self, x = None, y = None, training_frame = None, fold_column = None, 
               weights_column = None, validation_frame = None, test_frame = None):
-=======
-    def train(self, x=None, y=None, training_frame=None, validation_frame=None, test_frame=None):
->>>>>>> 099f6bf5
         """
         Begins an AutoML task, a background task that automatically builds a number of models
         with various algorithms and tracks their performance in a leaderboard. At any point 
@@ -107,12 +103,8 @@
         >>> # Launch H2OAutoML
         >>> aml.train(y=y, training_frame=training_frame)
         """
-<<<<<<< HEAD
-
-=======
         ncols = training_frame.ncols
         names = training_frame.names
->>>>>>> 099f6bf5
         #Minimal required arguments are training_frame and y (response)
         if y is None:
             raise ValueError('The response column (y) is not set; please set it to the name of the column that you are trying to predict in your data.')
