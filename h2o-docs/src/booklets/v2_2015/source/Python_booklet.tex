\input{common/conf_top.tex}

%\input{common/conf_top_print.tex}  %settings for printed booklets - comment out by default, uncomment for print and comment out line above. don't save this change! "conf_top" should be default

\input{common/conf_titles.tex}

\begin{document}

%\input{common/conf_listings.tex} %see note for `conf_top_print.tex` above
\input{common/conf_listings_colorized.tex}  % Work in progress....  Use this for online/pdf version


\thispagestyle{empty} %removes page number
\newgeometry{bmargin=0cm, hmargin=0cm}


\begin{center}
\textsc{\Large\bf{Machine Learning with Python and H2O}}

\bigskip
\line(1,0){250}  %inserts  horizontal line 
\\
\bigskip
\small
\textsc{Spencer Aiello \hspace{10pt} Cliff Click \hspace{10pt} Jessica Lanford \hspace{10pt} }

\textsc{Ludi Rehak \hspace{10pt} Hank Roark}

\normalsize

\line(1,0){250}  %inserts  horizontal line

{\url{http://h2o.ai/resources/}}

\bigskip

\monthname \hspace{1pt}  \the\year: First Edition 

\bigskip
\end{center}

% commenting out lines image due to print issues, but leaving in for later
%\null\vfill
%\begin{figure}[!b]
%\noindent\makebox[\textwidth]{%
%\centerline{\includegraphics[width=\paperwidth]{waves.png}}}
%\end{figure}

\newpage
\restoregeometry

\null\vfill %move next text block to lower left of new page

\thispagestyle{empty}%remove pg#

{\raggedright 

Machine Learning with Python and H2O\\
  by Spencer Aiello, Cliff Click, \\ 
Jessica Lanford, Ludi Rehak \\
\&\  Hank Roark\\
\bigskip
  Published by H2O.ai, Inc. \\
2307 Leghorn St. \\
Mountain View, CA 94043\\
\bigskip
\textcopyright \the\year \hspace{1pt} H2O.ai, Inc. All Rights Reserved. 
\bigskip

\monthname \hspace{1pt}  \the\year: First Edition 
\bigskip

Photos by \textcopyright H2O.ai, Inc.
\bigskip

All copyrights belong to their respective owners.\\
While every precaution has been taken in the\\
preparation of this book, the publisher and\\
authors assume no responsibility for errors or\\
omissions, or for damages resulting from the\\
use of the information contained herein.\\
\bigskip
Printed in the United States of America. 
}


\newpage
\thispagestyle{empty}%remove pg#

\tableofcontents
\thispagestyle{empty}%remove pg#

\newpage

\section{Preface}
What is this book all about:
Plan for the book, small explanatory examples through out
Larger example at end of each section putting it all together, Citibike
What is H2O, install H2O for Python, load data, data preparation,
modeling data (ML), evaluating models, making predictions, moving to production.

What the book is not:
Comprehensive documentation on H2O for Python.  Enough to get started and understand
a simple but typical workflow.  More documentation available as part of H2O's
other documentation.

\input{common/what_is_h2o.tex}
%Need to put into something about where H2O fits into the PyData / SciKit ecosystem.


\section{Installation} 
\Urlmuskip=0mu plus 1mu\relax %needed to make long URLs break nicely

H2O requires Java; if you do not already have Java installed, install it from {\url{https://java.com/en/download/}} before installing H2O. 

The easiest way to directly install H2O is  via a Python package.

({\bf{Note}}: The examples in this document were created with H2O version \waterVersion.)

\subsection{Installation in Python}

To load a recent H2O package from PyPI, run:

\begin{lstlisting}[style=python]
pip install h2o
\end{lstlisting}

To download the
latest stable H2O-3 build from the H2O download page:

\begin{enumerate}
\item Go to {\url{http://h2o.ai/download}}.
\item Choose the latest stable H2O-3 build.
\item Click the ``Install in Python'' tab.
\item Copy and paste the commands into your Python session.
\end{enumerate}


\bigskip
After H2O is installed, verify the installation:

\begin{lstlisting}[style=python]
import h2o

# Start H2O on your local machine
h2o.init()

# Get help
help(h2o.glm)
help(h2o.gbm)

# Show a demo
h2o.demo("glm")
h2o.demo("gbm")

\end{lstlisting}



\section{Data Preparation}

<<<<<<< HEAD
\waterExampleInPython
Customarily, we import and start H2O as follows:
\lstinputlisting[style=python, firstline=1, lastline=31]{python/start_h2o.txt}
=======
%let's add a brief intro on the necessity of data prep here -JL

\subsection{The H2O Object System}

H2O uses a distributed key-value store (the "DKV" or "K/V") that contains pointers to the various objects of the H2O ecosystem. The DKV is a kind of biosphere in that it encapsulates all shared objects; however, it may not encapsulate all objects. 

Some shared objects are mutable by the client; some shared objects are read-only by the client, but are mutable by H2O (e.g. a model being constructed will change over time); and actions by the client may have side-effects on other clients (multi-tenancy is not a supported model of use, but it is possible for multiple clients to attach to a single H2O cloud).

Briefly, these objects are:

\begin{itemize}
\item \texttt{Key}: A key is an entry in the DKV that maps to an object in H2O.
\item \texttt{Frame}: A Frame is a collection of Vec objects. It is a 2D array of elements.
\item \texttt{Vec}: A Vec is a collection of Chunk objects. It is a 1D array of elements.
\item \texttt{Chunk}: A Chunk holds a fraction of the BigData. It is a 1D array of elements.
\item \texttt{ModelMetrics}: A collection of metrics for a given category of model.
\item \texttt{Model}: A model is an immutable object having predict and metrics methods.
\item \texttt{Job}: A Job is a non-blocking task that performs a finite amount of work.
\end{itemize}
Many of these objects have no meaning to a Python end-user, but to make sense of the objects available in this module it is helpful to understand how these objects map to objects in the JVM. After all, this module is an interface that allows the manipulation of a distributed system.


\subsubsection{H2OFrames}

An H2OFrame is a 2D array of uniformly-typed columns. Data in H2O is compressed (often achieving 2-4x better compression than gzip on disk) and is held in the JVM heap (i.e. data is "in memory"), and not in the Python process local memory. 

The H2OFrame is an iterable (supporting list comprehensions) wrapper around a list of H2OVec objects. All an H2OFrame object is, therefore, is a wrapper on a list that supports various types of operations that may or may not be lazy. Here's an example showing how a list comprehension is combined with lazy expressions to compute the column means for all columns in the H2OFrame:

\begin{lstlisting}[style=python]
>>> df = h2o.import_frame(path="smalldata/logreg/prostate.csv")  # import prostate data
>>>
>>> colmeans = [v.mean() for v in df]                           
 # compute column means
>>>
>>> colmeans                                                     
# print the results
[5.843333333333335, 3.0540000000000007, 3.7586666666666693, 1.1986666666666672]
\end{lstlisting}

Lazy expressions will be discussed briefly in the coming sections, as they are not necessarily going to be integral to the practicing data scientist. However, their primary purpose is to cut down on the chatter between the client (a.k.a the python interface) and H2O. Lazy expressions are combined and only ever evaluated when some piece of output is requested (e.g. print-to-screen).

The set of operations on an H2OFrame is described in a dedicated chapter, but in general, this set of operations closely resembles those that may be performed on an R data.frame. This includes all types of slicing (with complex conditionals), broadcasting operations, and a slew of math operations for transforming and mutating a Frame -- all the while the actual Big Data is sitting in the H2O cloud. 

The semantics for modifying a Frame closely resemble R's copy-on-modify semantics, except when it comes to mutating a Frame in place. For example, it's possible to assign all occurrences of the number 0 in a column to missing (or NA in R parlance) as demonstrated in the following snippet:
>>>>>>> 7f556a81

\begin{lstlisting}[style=python]
>>> df = h2o.import_frame(path="smalldata/logreg/prostate.csv")  # import prostate data
>>>
>>> vol = df['VOL']                                              
# select the VOL column
>>>
>>> vol[vol == 0] = None                                         
# 0 VOL means 'missing'
\end{lstlisting}

After this operation, \texttt{vol} has been permanently mutated in place (it is not a copy!).


%H2OFrame what is it, how does it compare to PD Series and DataFrames? [definition of H2OFrame covered in above (from https://github.com/h2oai/h2o-3/blob/master/h2o-py/README.rst), will leave it to others to cover PD series & DataFrames - JL]
%H2OFrame data model


%Already provided in 3.1 above
%\waterExampleInPython
%Customarily, we import and start H2O as follows:
%\lstinputlisting[style=python]{python/start_h2o.py}

\subsubsection{H2OVec}

An H2OVec is a single column of data that is uniformly typed and possibly lazily computed. As with H2OFrame, an H2OVec is a pointer to a distributed Java object residing in the H2O cloud. In reality, an H2OFrame is simply a collection of H2OVec pointers along with some metadata and various member methods.

\subsubsection{Expr}

In the guts of this module is the Expr class, which defines objects holding the cumulative, unevaluated expressions that may become H2OFrame/H2OVec objects. For example:

\begin{lstlisting}[style=python]
>>> fr = h2o.import_frame(path="smalldata/logreg/prostate.csv")  # import prostate data
>>>
>>> a = fr + 3.14159                         
# "a" is now an Expr
>>>
>>> type(a)                                        
# <class 'h2o.expr.Expr'>
\end{lstlisting}

These objects are not as important to distinguish at the user level, and all operations can be performed with the mental model of operating on 2D frames (i.e. everything is an H2OFrame).

In the previous snippet, a has not yet triggered any big data evaluation and is, in fact, a pending computation. Once a is evaluated, it stays evaluated. Additionally, all dependent subparts composing a are also evaluated.

This module relies on reference counting of python objects to dispose of out-of-scope objects. The Expr class destroys objects and their big data counterparts in the H2O cloud using a remove call:

\begin{lstlisting}[style=python]
>>> fr = h2o.import_frame(path="smalldata/logreg/prostate.csv")  
# import prostate data
>>>
>>> h2o.remove(fr)                                               
# remove prostate data
>>> fr                                                           
# attempting to use fr results in a ValueError
\end{lstlisting}

Notice that attempting to use the object after a remove call has been issued will result in a ValueError. Therefore, any working references may not be cleaned up, but they will no longer be functional. Deleting an unevaluated expression will not delete all subparts.

\subsubsection{Models}

The model-building experience with this module is unique, especially for those coming from a background in scikit-learn. Instead of using objects to build the model, builder functions are provided in the top-level module, and the result of a call is a model object belonging to one of the following categories:

\begin{itemize}
\item Regression
\item Binomial
\item Multinomial
\item Clustering
\item Autoencoder
\end{itemize}

To better demonstrate this concept, refer to the following example:
\begin{lstlisting}[style=python]
>>> fr = h2o.import_frame(path="smalldata/logreg/prostate.csv")  
# import prostate data
>>>
>>> fr[1] = fr[1].asfactor()                                     
# make 2nd column a factor
>>>
>>> m = h2o.glm(x=fr[3:], y=fr[2])                               
# build a glm with a method call
>>>
>>> m.__class__                                                 
 # <h2o.model.binomial.H2OBinomialModel object at 0x104659cd0>
>>>
>>> m.show()                                                   
  # print the model details
>>>
>>> m.summary()                                                  
# print a model summary
\end{lstlisting}


As you can see in the example, the result of the GLM call is a binomial model. This example also showcases an important feature-munging step needed for GLM to perform a classification task rather than a regression task. Namely, the second column is initially read as a numeric column, but it must be changed to a factor by way of the H2OVec operation asfactor. Let's take a look at this more deeply:

\begin{lstlisting}[style=python]
>>> fr = h2o.import_frame(path="smalldata/logreg/prostate.csv")  
# import prostate data
>>>
>>> fr[1].isfactor()                                             
# produces False
>>>
>>> m = h2o.gbm(x=fr[2:],y=fr[1])                                
# build the gbm
>>>
>>> m.__class__                                                  
# <h2o.model.regression.H2ORegressionModel object at 0x104d07590>
>>>
>>> fr[1] = fr[1].asfactor()                                    
 # cast the 2nd column to a factor column
>>>
>>> fr[1].isfactor()                                             
# produces True
>>>
>>> m = h2o.gbm(x=fr[2:],y=fr[1])                                
# build the gbm
>>>
>>> m.__class__                                                  
# <h2o.model.binomial.H2OBinomialModel object at 0x104d18f50>
\end{lstlisting}


The above example shows how to properly deal with numeric columns you would like to use in a classification setting. Additionally, H2O can perform on-the-fly scoring of validation data and provide a host of metrics on the validation and training data. Here's an example of this functionality, where we additionally split the data set into three pieces for training, validation, and finally testing:
\begin{lstlisting}[style=python]
>>> fr = h2o.import_frame(path="smalldata/logreg/prostate.csv")
  # import prostate
>>>
>>> fr[1] = fr[1].asfactor()                                     
# cast to factor
>>>
>>> r = fr[0].runif()                                            
# Random UNIform numbers, one per row
>>>
>>> train = fr[ r < 0.6 ]                                        
# 60% for training data
>>>
>>> valid = fr[ (0.6 <= r) & (r < 0.9) ]                         
# 30% for validation
>>>
>>> test  = fr[ 0.9 <= r ]                                       
# 10% for testing
>>>
>>> m = h2o.deeplearning(x=train[2:],y=train[1],validation_x=valid[2:],validation_y=valid[1])  # build a deeplearning with a validation set (yes it's this simple)
>>>
>>> m                                                            
# display the model summary by default (can also call m.show())
>>>
>>> m.show()                                                     
# equivalent to the above
>>>
>>> m.model_performance()                                        
# show the performance on the training data, (can also be m.performance(train=True)
>>>
>>> m.model_performance(valid=True)                              
# show the performance on the validation data
>>>
>>> m.model_performance(test_data=test)                          
# score and compute new metrics on the test data!
\end{lstlisting}


Expanding on this example, there are a number of ways of querying a model for its attributes. Here are some examples of how to do just that:
\begin{lstlisting}[style=python]
>>> m.mse()           # MSE on the training data
>>>
>>> m.mse(valid=True) # MSE on the validation data
>>>
>>> m.r2()            # R^2 on the training data
>>>
>>> m.r2(valid=True)  # R^2 on the validation data
>>>
>>> m.confusion_matrix()  # confusion matrix for max F1
>>>
>>> m.confusion_matrix("tpr") # confusion matrix for max true positive rate
>>>
>>> m.confusion_matrix("max_per_class_error")   # etc.
\end{lstlisting}

All of our models support various accessor methods such as these. The following section will discuss model metrics in greater detail.

On a final note, each of H2O's algorithms handles missing (colloquially: "missing" or "NA") and categorical data automatically differently, depending on the algorithm. 
%UPDATE You can find out more about each of the individual differences at the following link: http://docs2.h2o.ai/datascience/top.html

\subsubsection{Metrics}

H2O models exhibit a wide array of metrics for each of the model categories: - Clustering - Binomial - Multinomial - Regression - AutoEncoder In turn, each of these categories is associated with a corresponding H2OModelMetrics class.

All algorithm calls return at least one type of metrics: the training set metrics. When building a model in H2O, you can optionally provide a validation set for on-the-fly evaluation of holdout data. If the validation set is provided, then two types of metrics are returned: the training set metrics and the validation set metrics.

In addition to the metrics that can be retrieved at model-build time, there is a possible third type of metrics available post-build for the final holdout test set that contains data that does not appear in either the training or validation sets: the test set metrics. While the returned object is an H2OModelMetrics rather than an H2O model, it can be queried in the same exact way. Here's an example:
\begin{lstlisting}[style=python]
>>> fr = h2o.import_frame(path="smalldata/iris/iris_wheader.csv")  
 # import iris
>>>
>>> r = fr[0].runif()                       
# generate a random vector for splitting
>>>
>>> train = fr[ r < 0.6 ]                   
# split out 60% for training
>>>
>>> valid = fr[ 0.6 <= r & r < 0.9 ]       
 # split out 30% for validation
>>>
>>> test = fr[ 0.9 <= r ]                   
# split out 10% for testing
>>>
>>> my_model = h2o.glm(x=train[1:], y=train[0], validation_x=valid[1:], validation_y=valid[0])  
# build a GLM
>>>
>>> my_model.coef()                         
# print the GLM coefficients, can also perform my_model.coef_norm() to get the normalized coefficients
>>>
>>> my_model.null_deviance()                
# get the null deviance from the training set metrics
>>>
>>> my_model.residual_deviance()            
# get the residual deviance from the training set metrics
>>>
>>> my_model.null_deviance(valid=True)      
# get the null deviance from the validation set metrics (similar for residual deviance)
>>>
>>> # now generate a new metrics object for the test hold-out data:
>>>
>>> my_metrics = my_model.model_performance(test_data=test) # create the new test set metrics
>>>
>>> my_metrics.null_degrees_of_freedom()   
 # returns the test null dof
>>>
>>> my_metrics.residual_deviance()          
# returns the test res. deviance
>>>
>>> my_metrics.aic()                       
 # returns the test aic
\end{lstlisting}

As you can see, the new model metrics object generated by calling \texttt{model\_performance} on the model object supports all of the metric accessor methods as a model. For a complete list of the available metrics for various model categories, please refer to the "Metrics in H2O" section of this document.

\waterExampleInPython
To create an H2OFrame object from a python tuple:
\lstinputlisting[style=python, firstline=33, lastline=45]{python/start_h2o.txt}

\waterExampleInPython
To create an H2OFrame object from a python list:
\lstinputlisting[style=python]{python/h2oframe_from_list.py}

\waterExampleInPython
To create an H2OFrame object from a python dict (or collections.OrderedDict):
\lstinputlisting[style=python]{python/h2oframe_from_dict.py}


\subsection{Viewing Data}
df (just looking at the data frame)
df data types
df column names
setting column types on load
setting column types after load

\subsection{Viewing}
head
tail
describe

\subsection{Selection}
column, by name and index, multi-column by name and indexes
row, by index, slicing
boolean indexing
setting data, adding columns, setting individual entries

\subsection{Missing data}
how does h2o denote missing data, how does it know what is missing on disk
setting missing data (can we do something like this: df[df["A"].isna(), "A"] = 5)
find all rows where A is na and set the column A for those rows to 5

\subsection{Operations}
stats
apply
histograms (and other plots)
string methods

\subsection{Merging}
row bind
column bind
merge

\subsection{Grouping}
operations on groups


\subsection{Categoricals}
what are they
how does h2o handle them
determine levels
interactions

\subsection{Loading and Saving Data}
File types supported
From disk
Also from local computer (upload), from URI, from Python local


\subsection{Gotchas}

\subsection{Use Case}
Citibike
Getting the data
Relatively small , but easily downloaded.  Everything you see here works with much larger data.
Tell about the example, what is our goal
Show data prep steps for it

\section{Machine Learning}

\subsection{Modeling}
\subsubsection{Unsupervised Learning}
\subsubsection{Supervised Learning}
\subsubsection{Imputing Missing Data}

\subsection{Model outputs}
\subsection{Model Evaluation}
regression, classification
\subsubsection{Validation}
Cover validation, n-fold cross validation, hold-out performance
\subsubsection{Grid Search}

\subsection{Making and Saving Predictions}
\subsubsection{Saving Models}
\subsubsection{Loading Models}
\subsubsection{Creating Predictions}
Differences in regression, bionomial, and multinomial predictions
\subsubsection{Saving Predictions}

\subsection{Gotchas}

\subsection{Use Case}

\section{Transitioning to Production}
POJO, Scoring, Fitting into Python pipeline using Py4J

\subsection{Use Case}

\section{H2O Python in Enterprise Environments}
Hadoop, Spark

\section{Where to go from here}

\newpage
\section{References}
\bibliographystyle{plainnat}  %alphadin}
\nobibliography{bibliography.bib} %hides entire bibliography so just \bibentry items are included
%use \bibentry{bibname} (where bibname is the entry name in the bibliography) to include entries from bibliography.bib; double brackets {{ are required in .bib file to preserve capitalization

\bibentry{h2osite}

\bibentry{h2odocs}

\bibentry{h2ogithubrepo}

\bibentry{h2odatasets}

\bibentry{h2ojira}

\bibentry{stream}

\bibentry{rdocs}

\enddocument<|MERGE_RESOLUTION|>--- conflicted
+++ resolved
@@ -1,5 +1,4 @@
 \input{common/conf_top.tex}
-
 %\input{common/conf_top_print.tex}  %settings for printed booklets - comment out by default, uncomment for print and comment out line above. don't save this change! "conf_top" should be default
 
 \input{common/conf_titles.tex}
@@ -159,12 +158,9 @@
 
 \section{Data Preparation}
 
-<<<<<<< HEAD
 \waterExampleInPython
 Customarily, we import and start H2O as follows:
 \lstinputlisting[style=python, firstline=1, lastline=31]{python/start_h2o.txt}
-=======
-%let's add a brief intro on the necessity of data prep here -JL
 
 \subsection{The H2O Object System}
 
@@ -208,7 +204,6 @@
 The set of operations on an H2OFrame is described in a dedicated chapter, but in general, this set of operations closely resembles those that may be performed on an R data.frame. This includes all types of slicing (with complex conditionals), broadcasting operations, and a slew of math operations for transforming and mutating a Frame -- all the while the actual Big Data is sitting in the H2O cloud. 
 
 The semantics for modifying a Frame closely resemble R's copy-on-modify semantics, except when it comes to mutating a Frame in place. For example, it's possible to assign all occurrences of the number 0 in a column to missing (or NA in R parlance) as demonstrated in the following snippet:
->>>>>>> 7f556a81
 
 \begin{lstlisting}[style=python]
 >>> df = h2o.import_frame(path="smalldata/logreg/prostate.csv")  # import prostate data
@@ -458,7 +453,6 @@
 To create an H2OFrame object from a python dict (or collections.OrderedDict):
 \lstinputlisting[style=python]{python/h2oframe_from_dict.py}
 
-
 \subsection{Viewing Data}
 df (just looking at the data frame)
 df data types
@@ -553,6 +547,7 @@
 
 \section{Where to go from here}
 
+
 \newpage
 \section{References}
 \bibliographystyle{plainnat}  %alphadin}
