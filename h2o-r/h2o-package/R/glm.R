--- conflicted
+++ resolved
@@ -135,42 +135,8 @@
   if( !missing(weights_column) ) args$x_ignore <- args$x_ignore[!( weights_column == args$x_ignore )]
   parms$ignored_columns <- args$x_ignore
   parms$response_column <- args$y
-<<<<<<< HEAD
-  if(!missing(validation_frame))
-    parms$validation_frame <- validation_frame
-  if(!missing(id))
-    parms$id <- id
-  if(!missing(max_iterations))
-    parms$max_iterations <- max_iterations
-  if(!missing(beta_epsilon))
-    parms$beta_epsilon <- beta_epsilon
-  if(!missing(solver))
-    parms$solver <- solver
-  if(!missing(standardize))
-    parms$standardize <- standardize
-  if(!missing(family))
-    parms$family <- family
-  if(!missing(link))
-    parms$link <- link
-  if(!missing(tweedie_variance_power))
-    parms$tweedie_variance_power <- tweedie_variance_power
-  if(!missing(tweedie_link_power))
-    parms$tweedie_link_power <- tweedie_link_power
-  if(!missing(alpha))
-    parms$alpha <- alpha
-  if(!missing(prior))
-    parms$prior <- prior
-  if(!missing(lambda))
-    parms$lambda <- lambda
-  if(!missing(lambda_search))
-    parms$lambda_search <- lambda_search
-  if(!missing(nlambdas))
-    parms$nlambdas <- nlambdas
-  if(!missing(lambda_min_ratio))
-    parms$lambda_min_ratio <- lambda_min_ratio
-=======
   if( !missing(validation_frame) )          parms$validation_frame       <- validation_frame
-  if( !missing(model_id) )                  parms$model_id               <- model_id
+  if( !missing(id) )                        parms$id                     <- id
   if( !missing(max_iterations) )            parms$max_iterations         <- max_iterations
   if( !missing(beta_epsilon) )              parms$beta_epsilon           <- beta_epsilon
   if( !missing(solver) )                    parms$solver                 <- solver
@@ -188,7 +154,6 @@
   if( !missing(offset_column) )             parms$offset_column          <- offset_column
   if( !missing(weights_column) )            parms$weights_column         <- weights_column
   if( !missing(intercept) )                 parms$intercept              <- intercept
->>>>>>> e9a6baf2
 
   # For now, accept nfolds in the R interface if it is 0 or 1, since those values really mean do nothing.
   # For any other value, error out.
