--- conflicted
+++ resolved
@@ -58,26 +58,22 @@
     final ASTNumList by = by2;  // Make final, for MRTask closure
 
     // Compute the imputed value per-group.  Empty groups are allowed and OK.
-    IcedHashMap<ASTGroup.GKX,IcedDouble> group_impute_map;
+    IcedHashMap<ASTGroup.G,IcedDouble> group_impute_map;
     if( by.isEmpty() ) {        // Empty group?  Skip the grouping work
       double res = Double.NaN;
       if( method instanceof ASTMean   ) res = vec.mean();
       if( method instanceof ASTMedian ) res = ASTMedian.median(new Frame(vec), combine);
       if( method instanceof ASTMode   ) res = ASTMode.mode(vec);
-      (group_impute_map = new IcedHashMap<>()).put(new ASTGroup.GKX(),new IcedDouble(res));
+      (group_impute_map = new IcedHashMap<>()).put(new ASTGroup.G(0,null).fill(0,null,new int[0]),new IcedDouble(res));
 
     } else {                    // Grouping!
       // Build and run a GroupBy command
       AST ast_grp = new ASTGroup();
-      Frame imputes = ast_grp.apply(env,stk,new AST[]{ast_grp,new ASTFrame(fr),by,method,new ASTNumList(col,col+1),new ASTStr("rm")}).getFrame();
+      Frame imputes = ast_grp.apply(env,stk,new AST[]{ast_grp,new ASTFrame(fr),by,new ASTNumList(),method,new ASTNumList(col,col+1),new ASTStr("rm")}).getFrame();
      
       // Convert the Frame result to a group/imputation mapping
-<<<<<<< HEAD
-      group_impute_map = new Gather().doAll(imputes)._group_impute_map;
-=======
       final int[] bycols = ArrayUtils.seq(0, imputes.numCols() - 1);
       group_impute_map = new Gather(bycols).doAll(imputes)._group_impute_map;
->>>>>>> cc34b88f
       imputes.delete();
     }
 
@@ -85,33 +81,30 @@
     env._ses.copyOnWrite(fr,new int[]{col});
 
     // Now walk over the data, replace NAs with the imputed results
-    final IcedHashMap<ASTGroup.GKX,IcedDouble> final_group_impute_map = group_impute_map;
-    
-    // Build a Frame of just the Key columns, usually just 1 column
-    final Frame fr_keys = ASTGroup.gbFrame(fr,by2.expand4());
-    final int ngbcols = fr_keys.numCols();
-
+    final IcedHashMap<ASTGroup.G,IcedDouble> final_group_impute_map = group_impute_map;
+    final int[] bycols = by.expand4();
     new MRTask() {
       @Override public void map( Chunk cs[] ) {
-        Chunk x = cs[ngbcols+col];
-        ASTGroup.GKX g = ASTGroup.GKX.init(ngbcols);
+        Chunk x = cs[col];
+        ASTGroup.G g = new ASTGroup.G(bycols.length,null);
         for( int row=0; row<x._len; row++ )
           if( x.isNA(row) )
-            x.set(row,final_group_impute_map.get(g.fill(cs,row,0))._val);
+            x.set(row,final_group_impute_map.get(g.fill(row,cs,bycols))._val);
       }
-    }.doAll(fr_keys.add(fr));
+    }.doAll(fr);
 
     return new ValFrame(fr);
   }
 
   private static class Gather extends MRTask<Gather> {
-    private IcedHashMap<ASTGroup.GKX,IcedDouble> _group_impute_map;
+    private final int[] _bycols;
+    private IcedHashMap<ASTGroup.G,IcedDouble> _group_impute_map;
+    Gather( int[] bycols ) { _bycols = bycols; }
     @Override public void map( Chunk cs[] ) {
       _group_impute_map = new IcedHashMap<>();
-      Chunk means = cs[cs.length-1];    // Imputed value is last in the frame
-      ASTGroup.GKX gtmp = ASTGroup.GKX.init(cs.length-1);
+      Chunk means = cs[cs.length-1]; // Imputed value is last in the frame
       for( int i=0; i<cs[0]._len; i++ ) // For all groups
-        _group_impute_map.put(gtmp.clone().fill(cs,i,0),new IcedDouble(means.atd(i)));
+        _group_impute_map.put(new ASTGroup.G(cs.length-1,null).fill(i,cs,_bycols),new IcedDouble(means.atd(i)));
     }
     @Override public void reduce( Gather mrt ) { _group_impute_map.putAll(mrt._group_impute_map); }
   }
