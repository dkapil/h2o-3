--- conflicted
+++ resolved
@@ -391,10 +391,12 @@
         c.addNum(0,0);
     }
   }
-
-<<<<<<< HEAD
-  public Iterator<Value> values(){ return values(0,_len);}
-  public Iterator<Value> values(int fromIdx, int toIdx){
+ 
+  public Iterator<Value> values() { 
+    return values(0,_len);
+  }
+  
+  public Iterator<Value> values(int fromIdx, int toIdx) {
     final int lId, gId;
     final int to = Math.min(toIdx, _len);
 
@@ -422,8 +424,6 @@
     };
   }
 
-=======
->>>>>>> 1f49a7bb
   // Heuristic to decide the basic type of a column
   byte type() {
     if( _naCnt == -1 ) {        // No rollups yet?
