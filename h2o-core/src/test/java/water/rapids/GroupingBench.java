package water.rapids;

import java.util.Arrays;
import java.util.Random;
import hex.CreateFrame;
import org.junit.BeforeClass;
import org.junit.Ignore;
import org.junit.Test;
import water.*;
import water.fvec.*;
import water.util.ArrayUtils;
import water.util.RandomUtils;


public class GroupingBench extends TestUtil {
  @BeforeClass public static void setup() { stall_till_cloudsize(5); }

  @Test @Ignore public void runBench2() {
    Frame f1=null, f2=null, fx=null;
    try { 
      // build a hi count cardinality frame
      final long card = (long)1e8;
      f1 = buildFrame(card,-1);
      System.out.println(f1.toString(0,100));
      Vec seq = Vec.makeSeq(card,false);
      f2 = new Frame(seq,seq);
      for( int i=0; i<10; i++ ) {
        long t0 = System.currentTimeMillis();
        fx = Merge.merge(f1, f2, new int[]{0}, new int[]{0}, false, new int[1][]);
        long t1 = System.currentTimeMillis();
        System.out.println("MERGE Took " + (t1 - t0) + " msec for " + f1.numRows());
        //System.out.println(fx.toString(0,100));
        fx.delete();
      }
    } finally {
      if( f1 != null ) f1.delete();
      if( f2 != null ) f2.delete();
      if( fx != null ) fx.delete();
    }
  }

  // Build 2 column frame, with the given Chunks.  Col #0 is high-count
  // categorical; we will make about 1/10 this many rows drawing at random from
  // the "card" range with replacement.  Col#1 is a row number.
  private static Frame buildFrame( final long card, int nChunks ) {
    final int scale0 = 10;
    final long len = card/scale0;
    if( nChunks == -1 ) {
      int rowsPerChunk = 100000;
      nChunks = (int)((len+rowsPerChunk-1)/rowsPerChunk);
    }

    Vec.VectorGroup g = new Vec.VectorGroup();
    AppendableVec col0 = new AppendableVec(g.addVec(), Vec.T_NUM);
    AppendableVec col1 = new AppendableVec(g.addVec(), Vec.T_NUM);
    NewChunk ncs0[] = new NewChunk[nChunks];
    NewChunk ncs1[] = new NewChunk[nChunks];
    for( int i=0; i<nChunks; i++ ) {
      ncs0[i] = new NewChunk(col0,i);
      ncs1[i] = new NewChunk(col1,i);
    }

    RandomUtils.PCGRNG R = new RandomUtils.PCGRNG(card,0);
    for( long i=0; i<len; i++ )
      ncs0[R.nextInt(nChunks)].addNum( R.nextInt((int)card), 0 );

    // Compute data layout
    int espc[] = new int[nChunks+1];
    for( int i=0; i<nChunks; i++ )
      espc[i+1] = espc[i] + ncs0[i].len();

    // Compute row numbers into col 2
    for( int i=0; i<nChunks; i++ )
      for( int j=0; j<ncs0[i].len(); j++ )
        ncs1[i].addNum(espc[i]+j,0);

    Futures fs = new Futures();
    for( int i=0; i<nChunks; i++ ) {
      ncs0[i].close(i,fs);
      ncs1[i].close(i,fs);
    }

    Vec vec0 = col0.layout_and_close(fs);
    Vec vec1 = col1.layout_and_close(fs);
    fs.blockForPending();
    Frame fr = new Frame(Key.make("hex"), null, new Vec[]{vec0,vec1});
    DKV.put(fr);
    return fr;
  }



  @Ignore @Test public void runGroupingBench() {
    // Simplified version of tests in runit_quantile_1_golden.R. There we test probs=seq(0,1,by=0.01)
    //Vec vec = Vec.makeCon(1.1, 1000000000);
    //Vec vec = Vec.makeRepSeq(10,10);
    Vec vec = Vec.makeZero((long)1e5);
    //System.out.println("Chunks: " + vec.nChunks());
    //System.out.println("Vec length: " + vec.length());
    //System.out.println("Populating vector... ");

    //new MySeq((int)100).doAll(vec);
    //new MySample((int)10).doAll(vec);
    new MySample(10).doAll(vec);
    vec.max(); // to cache rollups,  so timing below excludes it

    System.out.println("\nFirst 30 of vec ...");
    System.out.println("There are "+vec.nChunks()+" chunks");
    for (int i=0; i<vec.nChunks(); i++) {
      System.out.println("Chunk"+i+"is on"+vec.chunkKey(i).home_node());
    }

    CreateFrame cf = new CreateFrame();
    cf.rows = 100;
    cf.cols = 10;
    cf.categorical_fraction = 0.1;
    cf.integer_fraction = 1 - cf.categorical_fraction;
    cf.binary_fraction = 0;
    cf.factors = 4;
    cf.response_factors = 2;
    cf.positive_response = false;
    cf.has_response = true;
    cf.seed = 1234;
    Frame frame = cf.execImpl().get();
    System.out.print( frame.toString(0,14) );

    for (int i=0; i<30; i++) System.out.print((int)vec.at(i) + " ");  System.out.println("\n");
    // Vec vec = vec(5 , 8 ,  9 , 12 , 13 , 16 , 18 , 23 , 27 , 28 , 30 , 31 , 33 , 34 , 43,  45,  48, 161);
    // makeSeq;

    // Take out memory alloc before the loop to avoid GC costs, before vtune profiling
    // Now broken up into arrays of same shape as vec.chunks. Really cannot have one array of 1e9 items in Java.
    // nanos = System.nanoTime();
    long heapsize=Runtime.getRuntime().totalMemory();
    System.out.println("heapsize is::"+heapsize);

    //long o[] = new long[(int)vec.length()];

    int o[][] = new int[vec.nChunks()][];    // [(int)vec.length()];
    for (int c=0; c<o.length; c++)
      o[c] = new int[vec.chunkForChunkIdx(c)._len];

    for (int timeRep=0; timeRep<3; timeRep++) {   // TO DO: caliper java project

      // TO DO:  search for utils.Timer,  prettyPrint

      long nanos = System.nanoTime();
      long ans2[][] = new MyCountRange((long) vec.max(), (long) vec.min(), vec.nChunks()).doAll(vec)._counts;
      long nanos1 = System.nanoTime() - nanos;
      System.out.println("Counts per chunk (first 5 chunks) ...");
      for (int c = 0; c < 5; c++) System.out.println(Arrays.toString(ans2[c]));



      /*
        nanos = System.nanoTime();
        // cumulate across chunks
        int nBuckets = (int)((long) vec.max() - (long) vec.min() + 1);
        long rollSum = 0;
        for (int b = 0; b < nBuckets; b++) {
        for (int c = 0; c < vec.nChunks(); c++) {
        long tmp = ans2[c][b];
        ans2[c][b] = rollSum;
        rollSum += tmp;
        }
        }
        long nanos2 = System.nanoTime() - nanos;
        //System.out.println("\nCounts after cumulate ...");
        //for (int c = 0; c < vec.nChunks(); c++) System.out.println(Arrays.toString(ans2[c]));

        nanos = System.nanoTime();
        new WriteOrder(ans2, o, (long) vec.min(), (long) vec.max()).doAll(vec);
        long nanos3 = System.nanoTime() - nanos;

        //System.out.println("\nCounts after WriteOrder ...");
        //for (int c = 0; c < vec.nChunks(); c++) System.out.println(Arrays.toString(ans2[c]));

        System.out.println("\nFirst 10 of order ...");
        //for (int i=0; i<10; i++) System.out.print(o[i] + " ");
        for (int i=0; i<10; i++) System.out.print(o[0][i] + " ");

        System.out.println("\nLast 10 of order ...");
        //for (int i=9; i>=0; i--) System.out.print(o[(int)(vec.length()-i-1)] + " "); System.out.print("\n");
        int c = vec.nChunks()-1;
        long cstart = vec._espc[c];
        for (int i=9; i>=0; i--) System.out.print(o[c][(int)(vec.length()-i-1-cstart)] + " "); System.out.print("\n");

        System.out.println("\nFirst 40 of vec ...");
        for (int i=0; i<40; i++) System.out.print((int)vec.at(i) + " ");
        System.out.println("\nLast 40 of vec ...");
        for (int i=39; i>=0; i--) System.out.print((int)vec.at((int)vec.length()-i-1) + " ");  System.out.print("\n");
      */
      System.out.println("\nInitial count: " + nanos1 / 1e9);
      //System.out.println("Cumulate across chunks: " + nanos2 / 1e9);
      //System.out.println("Write to order[]: " + nanos3 / 1e9);
      //System.out.println("Total time: " + (nanos1+nanos2+nanos3) / 1e9);
      System.out.println("");

    }
    // Next: input int, then large groups, small groups

    vec.remove();
    frame.delete();
  }
}

class MySample extends MRTask<MySample> {
    private final int K;
    MySample(int K) {
        this.K = K;
    }
    @Override public void map( Chunk chk ) {
        Random randomGenerator = water.util.RandomUtils.getRNG(chk.cidx());
        for (int i=0; i<chk.len(); i++) {
            chk.set(i, randomGenerator.nextInt(K));
        }
    }
}

class MyCountRange extends MRTask<MyCountRange> {
    private final long _max, _min;
    long _counts[][];
    private int _nChunks;
    // int ans;
    MyCountRange(long max, long min, int nChunks) {
        System.out.println("Constructor for MyCountRange");
        _max = max; _min = min; _counts = new long[nChunks][]; _nChunks = nChunks;
    }
    // setupLocal(); // to do.  No because the memory gets copied across. Constructor doesn't need to run on other nodes.
    @Override public void map( Chunk chk ) {
        long tmp[] = _counts[chk.cidx()] = new long[(int)(_max-_min+1)];
        //long tmp[] = new long[(int)(_max-_min+1)];   // does non-sharing help?   If so, assign afterwards after the loop?
        int rows = chk._len;
        //double dummyCounter=1;
        for (int r=0; r<rows; r++) tmp[(int)(chk.at8(r)-_min)]++;
        // for (int w=0; w<10; w++)
        // for (long r=0; r<((long)rows)*25; r++) dummyCounter *= 3.14;  //Math.sin(3.14);  //(int)(chk.at8(r)-_min);
        // ans = (int)Math.round(dummyCounter);  // use it to stop it being dropped by optimizer
    }
    @Override public void reduce(MyCountRange g) {
        if (g._counts != _counts) {
            // assign the counts from the other one
            System.out.println("This should just print once since 2 nodes");
            for (int c=0; c<_nChunks; c++) {
                if (g._counts[c] != null) {
                    assert _counts[c] == null;
                    _counts[c] = g._counts[c];
                    //for (int i=0; i<_max-_min+1; i++) {
                    //
                    //}
                } else {
                    assert _counts[c] != null;
                }
            }
            // throw H2O.unimpl();
        }
    }
}


class MyCountRangeNoSpline extends MRTask<MyCountRangeNoSpline> {
    private final long _max, _min;
    private long _counts[];
    MyCountRangeNoSpline(long max, long min, int nChunks) {
        System.out.println("Constructor for MyCountRange");
        _max = max; _min = min;
    }
    @Override public void map( Chunk chk ) {
        _counts = new long[(int)(_max-_min+1)];
        int rows = chk._len;
        for (int r=0; r<rows; r++) _counts[(int)(chk.at8(r)-_min)]++;
    }
    @Override public void reduce(MyCountRangeNoSpline g) {
        ArrayUtils.add(_counts, g._counts);
    }
}

/*
 * When order is one single array. But Java memalloc fail on 1e9 items.
 */
/*
class WriteOrder extends MRTask<WriteOrder> {
    final long _counts[][];
    final long _order[];
    final long _min;
    final long _max;
    WriteOrder(long[][] counts, long[] order, long min, long max) { _counts = counts; _order = order; _min = min; _max=max; }
    @Override public void map( Chunk chk ) {
        long myCounts[] = _counts[chk._cidx];
        for (int r=0; r<chk._len; r++) _order[ (int)(myCounts[(int)(chk.at8(r)-_min)]++) ] = r+chk._start;
    }
}
*/
class WriteOrder extends MRTask<WriteOrder> {
    final long _counts[][];
    final int _order[][];
    final long _min;
    final long _max;
    WriteOrder(long[][] counts, int[][] order, long min, long max) { _counts = counts; _order = order; _min = min; _max = max; }
    @Override public void map( Chunk chk ) {
        long nanos[] = new long[5];
        Vec vec = chk.vec();
        int range = (int)(_max-_min+1);
        long[] espc = vec.espc();

        long myCounts[] = _counts[chk.cidx()];

        // Test thread local counts. Keep in cache and never push to RAM (don't need to be shared)
        // long myCounts[] = new long[(int)(_max-_min+1)];
        // for (int i=0; i<_max-_min+1; i++) myCounts[i] = _counts[chk._cidx][i];

        int myTargetChunks[] = new int[range];
        for (int i=0; i<_max-_min+1; i++) myTargetChunks[i] = vec.elem2ChunkIdx(myCounts[i]);  // elem2ChunkIdx is a binary search due to chunks not being equal size. Try to avoid.
        for (int r=0; r<chk._len; r++) {
            //long t0 = System.nanoTime();
            int group = (int)(chk.at8(r)-_min);
            //nanos[0] += System.nanoTime()-t0; t0=System.nanoTime();
            long target = myCounts[group]++;
            //nanos[1] += System.nanoTime()-t0; t0=System.nanoTime();
            int targetChunk = myTargetChunks[group];
            //nanos[2] += System.nanoTime()-t0; t0=System.nanoTime();
            if ( target == espc[targetChunk+1] ) { myTargetChunks[group]++; targetChunk++; }  // crossed chunk boundary
            //nanos[3] += System.nanoTime()-t0; t0=System.nanoTime();
            //_order[targetChunk][(int)(target - espc[targetChunk])] = r+(int)chk._start;
            //nanos[4] += System.nanoTime()-t0;
        }
        //System.out.print("Chunk "+chk._cidx+": "); for (int i=0; i<5; i++) System.out.print(Math.round(nanos[i]/1e6)+" "); System.out.print("\n");  // print ms
    }
<<<<<<< HEAD
}
=======
}


public class GroupingBench extends TestUtil {
    @BeforeClass public static void setup() { stall_till_cloudsize(1); }

    @Ignore @Test public void runGroupingBench() {
        // Simplified version of tests in runit_quantile_1_golden.R. There we test probs=seq(0,1,by=0.01)
        //Vec vec = Vec.makeCon(1.1, 1000000000);
        //Vec vec = Vec.makeRepSeq(10,10);
        Vec vec = Vec.makeZero((long)1e9);
        //System.out.println("Chunks: " + vec.nChunks());
        //System.out.println("Vec length: " + vec.length());
        //System.out.println("Populating vector... ");

        //new MySeq((int)100).doAll(vec);
        //new MySample((int)10).doAll(vec);
        new MySample((int)10).doAll(vec);
        vec.max(); // to cache rollups,  so timing below excludes it

        System.out.println("\nFirst 30 of vec ...");
        System.out.println("There are "+vec.nChunks()+" chunks");
        for (int i=0; i<vec.nChunks(); i++) {
            System.out.println("Chunk"+i+"is on"+vec.chunkKey(i).home_node());
        }

        CreateFrame cf = new CreateFrame();
        cf.rows = 100;
        cf.cols = 10;
        cf.categorical_fraction = 0.1;
        cf.integer_fraction = 1 - cf.categorical_fraction;
        cf.binary_fraction = 0;
        cf.factors = 4;
        cf.response_factors = 2;
        cf.positive_response = false;
        cf.has_response = true;
        cf.seed = 1234;
        Frame frame = cf.execImpl().get();
        System.out.print( frame.toString(0,14) );

        for (int i=0; i<30; i++) System.out.print((int)vec.at(i) + " ");  System.out.println("\n");
        // Vec vec = vec(5 , 8 ,  9 , 12 , 13 , 16 , 18 , 23 , 27 , 28 , 30 , 31 , 33 , 34 , 43,  45,  48, 161);
        // makeSeq;

        // Take out memory alloc before the loop to avoid GC costs, before vtune profiling
        // Now broken up into arrays of same shape as vec.chunks. Really cannot have one array of 1e9 items in Java.
        // nanos = System.nanoTime();
        long heapsize=Runtime.getRuntime().totalMemory();
        System.out.println("heapsize is::"+heapsize);

        //long o[] = new long[(int)vec.length()];

        int o[][] = new int[vec.nChunks()][];    // [(int)vec.length()];
        for (int c=0; c<o.length; c++)
            o[c] = new int[vec.chunkForChunkIdx(c)._len];

        for (int timeRep=0; timeRep<3; timeRep++) {   // TO DO: caliper java project

            // TO DO:  search for utils.Timer,  prettyPrint

            long nanos = System.nanoTime();
            long ans2[][] = new MyCountRange((long) vec.max(), (long) vec.min(), vec.nChunks()).doAll(vec)._counts;
            long nanos1 = System.nanoTime() - nanos;
            System.out.println("Counts per chunk (first 5 chunks) ...");
            for (int c = 0; c < 5; c++) System.out.println(Arrays.toString(ans2[c]));



            /*
            nanos = System.nanoTime();
            // cumulate across chunks
            int nBuckets = (int)((long) vec.max() - (long) vec.min() + 1);
            long rollSum = 0;
            for (int b = 0; b < nBuckets; b++) {
                for (int c = 0; c < vec.nChunks(); c++) {
                    long tmp = ans2[c][b];
                    ans2[c][b] = rollSum;
                    rollSum += tmp;
                }
            }
            long nanos2 = System.nanoTime() - nanos;
            //System.out.println("\nCounts after cumulate ...");
            //for (int c = 0; c < vec.nChunks(); c++) System.out.println(Arrays.toString(ans2[c]));

            nanos = System.nanoTime();
            new WriteOrder(ans2, o, (long) vec.min(), (long) vec.max()).doAll(vec);
            long nanos3 = System.nanoTime() - nanos;

            //System.out.println("\nCounts after WriteOrder ...");
            //for (int c = 0; c < vec.nChunks(); c++) System.out.println(Arrays.toString(ans2[c]));

            System.out.println("\nFirst 10 of order ...");
            //for (int i=0; i<10; i++) System.out.print(o[i] + " ");
            for (int i=0; i<10; i++) System.out.print(o[0][i] + " ");

            System.out.println("\nLast 10 of order ...");
            //for (int i=9; i>=0; i--) System.out.print(o[(int)(vec.length()-i-1)] + " "); System.out.print("\n");
            int c = vec.nChunks()-1;
            long cstart = vec._espc[c];
            for (int i=9; i>=0; i--) System.out.print(o[c][(int)(vec.length()-i-1-cstart)] + " "); System.out.print("\n");

            System.out.println("\nFirst 40 of vec ...");
            for (int i=0; i<40; i++) System.out.print((int)vec.at(i) + " ");
            System.out.println("\nLast 40 of vec ...");
            for (int i=39; i>=0; i--) System.out.print((int)vec.at((int)vec.length()-i-1) + " ");  System.out.print("\n");
            */
            System.out.println("\nInitial count: " + nanos1 / 1e9);
            //System.out.println("Cumulate across chunks: " + nanos2 / 1e9);
            //System.out.println("Write to order[]: " + nanos3 / 1e9);
            //System.out.println("Total time: " + (nanos1+nanos2+nanos3) / 1e9);
            System.out.println("");

        }
        // Next: input int, then large groups, small groups

        vec.remove();
        frame.delete();
    }

  @Test @Ignore public void runBench2() {
    Frame f1=null, f2=null, fx=null;
    try {
      // build a hi count cardinality frame
      final long card = (long)1e8;
      f1 = buildFrame(card,-1);
      System.out.println(f1.toString(0,100));
      Vec seq = Vec.makeSeq(card,false);
      f2 = new Frame(seq,seq);
      for( int i=0; i<10; i++ ) {
        long t0 = System.currentTimeMillis();
        fx = Merge.merge(f1, f2, new int[]{0}, new int[]{0}, false, new int[1][]);
        long t1 = System.currentTimeMillis();
        System.out.println("MERGE Took " + (t1 - t0) + " msec for " + f1.numRows());
        //System.out.println(fx.toString(0,100));
        fx.delete();
      }
    } finally {
      if( f1 != null ) f1.delete();
      if( f2 != null ) f2.delete();
      if( fx != null ) fx.delete();
    }
  }

  // Build 2 column frame, with the given Chunks.  Col #0 is high-count
  // categorical; we will make about 1/10 this many rows drawing at random from
  // the "card" range with replacement.  Col#1 is a row number.
  private static Frame buildFrame( final long card, int nChunks ) {
    final int scale0 = 10;
    final long len = card/scale0;
    if( nChunks == -1 ) {
      int rowsPerChunk = 100000;
      nChunks = (int)((len+rowsPerChunk-1)/rowsPerChunk);
    }

    Vec.VectorGroup g = new Vec.VectorGroup();
    AppendableVec col0 = new AppendableVec(g.addVec(), Vec.T_NUM);
    AppendableVec col1 = new AppendableVec(g.addVec(), Vec.T_NUM);
    NewChunk ncs0[] = new NewChunk[nChunks];
    NewChunk ncs1[] = new NewChunk[nChunks];
    for( int i=0; i<nChunks; i++ ) {
      ncs0[i] = new NewChunk(col0,i);
      ncs1[i] = new NewChunk(col1,i);
    }

    RandomUtils.PCGRNG R = new RandomUtils.PCGRNG(card,0);
    for( long i=0; i<len; i++ )
      ncs0[R.nextInt(nChunks)].addNum( R.nextInt((int)card), 0 );

    // Compute data layout
    int espc[] = new int[nChunks+1];
    for( int i=0; i<nChunks; i++ )
      espc[i+1] = espc[i] + ncs0[i].len();

    // Compute row numbers into col 2
    for( int i=0; i<nChunks; i++ )
      for( int j=0; j<ncs0[i].len(); j++ )
        ncs1[i].addNum(espc[i]+j,0);

    Futures fs = new Futures();
    for( int i=0; i<nChunks; i++ ) {
      ncs0[i].close(i,fs);
      ncs1[i].close(i,fs);
    }

    Vec vec0 = col0.layout_and_close(fs);
    Vec vec1 = col1.layout_and_close(fs);
    fs.blockForPending();
    Frame fr = new Frame(Key.make("hex"), null, new Vec[]{vec0,vec1});
    DKV.put(fr);
    return fr;
  }

}

>>>>>>> a6d682ad
<|MERGE_RESOLUTION|>--- conflicted
+++ resolved
@@ -12,8 +12,245 @@
 import water.util.RandomUtils;
 
 
+class MySample extends MRTask<MySample> {
+    private final int K;
+    MySample(int K) {
+        this.K = K;
+    }
+    @Override public void map( Chunk chk ) {
+        Random randomGenerator = water.util.RandomUtils.getRNG(chk.cidx());
+        for (int i=0; i<chk.len(); i++) {
+            chk.set(i, randomGenerator.nextInt(K));
+        }
+    }
+}
+
+class MyCountRange extends MRTask<MyCountRange> {
+    private final long _max, _min;
+    long _counts[][];
+    private int _nChunks;
+    // int ans;
+    MyCountRange(long max, long min, int nChunks) {
+        System.out.println("Constructor for MyCountRange");
+        _max = max; _min = min; _counts = new long[nChunks][]; _nChunks = nChunks;
+    }
+    // setupLocal(); // to do.  No because the memory gets copied across. Constructor doesn't need to run on other nodes.
+    @Override public void map( Chunk chk ) {
+        long tmp[] = _counts[chk.cidx()] = new long[(int)(_max-_min+1)];
+        //long tmp[] = new long[(int)(_max-_min+1)];   // does non-sharing help?   If so, assign afterwards after the loop?
+        int rows = chk._len;
+        //double dummyCounter=1;
+        for (int r=0; r<rows; r++) tmp[(int)(chk.at8(r)-_min)]++;
+        // for (int w=0; w<10; w++)
+        // for (long r=0; r<((long)rows)*25; r++) dummyCounter *= 3.14;  //Math.sin(3.14);  //(int)(chk.at8(r)-_min);
+        // ans = (int)Math.round(dummyCounter);  // use it to stop it being dropped by optimizer
+    }
+    @Override public void reduce(MyCountRange g) {
+        if (g._counts != _counts) {
+            // assign the counts from the other one
+            System.out.println("This should just print once since 2 nodes");
+            for (int c=0; c<_nChunks; c++) {
+                if (g._counts[c] != null) {
+                    assert _counts[c] == null;
+                    _counts[c] = g._counts[c];
+                    //for (int i=0; i<_max-_min+1; i++) {
+                    //
+                    //}
+                } else {
+                    assert _counts[c] != null;
+                }
+            }
+            // throw H2O.unimpl();
+        }
+    }
+}
+
+
+class MyCountRangeNoSpline extends MRTask<MyCountRangeNoSpline> {
+    private final long _max, _min;
+    private long _counts[];
+    MyCountRangeNoSpline(long max, long min, int nChunks) {
+        System.out.println("Constructor for MyCountRange");
+        _max = max; _min = min;
+    }
+    @Override public void map( Chunk chk ) {
+        _counts = new long[(int)(_max-_min+1)];
+        int rows = chk._len;
+        for (int r=0; r<rows; r++) _counts[(int)(chk.at8(r)-_min)]++;
+    }
+    @Override public void reduce(MyCountRangeNoSpline g) {
+        ArrayUtils.add(_counts, g._counts);
+    }
+}
+
+/*
+ * When order is one single array. But Java memalloc fail on 1e9 items.
+ */
+/*
+class WriteOrder extends MRTask<WriteOrder> {
+    final long _counts[][];
+    final long _order[];
+    final long _min;
+    final long _max;
+    WriteOrder(long[][] counts, long[] order, long min, long max) { _counts = counts; _order = order; _min = min; _max=max; }
+    @Override public void map( Chunk chk ) {
+        long myCounts[] = _counts[chk._cidx];
+        for (int r=0; r<chk._len; r++) _order[ (int)(myCounts[(int)(chk.at8(r)-_min)]++) ] = r+chk._start;
+    }
+}
+*/
+class WriteOrder extends MRTask<WriteOrder> {
+    final long _counts[][];
+    final int _order[][];
+    final long _min;
+    final long _max;
+    WriteOrder(long[][] counts, int[][] order, long min, long max) { _counts = counts; _order = order; _min = min; _max = max; }
+    @Override public void map( Chunk chk ) {
+        long nanos[] = new long[5];
+        Vec vec = chk.vec();
+        int range = (int)(_max-_min+1);
+        long[] espc = vec.espc();
+
+        long myCounts[] = _counts[chk.cidx()];
+
+        // Test thread local counts. Keep in cache and never push to RAM (don't need to be shared)
+        // long myCounts[] = new long[(int)(_max-_min+1)];
+        // for (int i=0; i<_max-_min+1; i++) myCounts[i] = _counts[chk._cidx][i];
+
+        int myTargetChunks[] = new int[range];
+        for (int i=0; i<_max-_min+1; i++) myTargetChunks[i] = vec.elem2ChunkIdx(myCounts[i]);  // elem2ChunkIdx is a binary search due to chunks not being equal size. Try to avoid.
+        for (int r=0; r<chk._len; r++) {
+            //long t0 = System.nanoTime();
+            int group = (int)(chk.at8(r)-_min);
+            //nanos[0] += System.nanoTime()-t0; t0=System.nanoTime();
+            long target = myCounts[group]++;
+            //nanos[1] += System.nanoTime()-t0; t0=System.nanoTime();
+            int targetChunk = myTargetChunks[group];
+            //nanos[2] += System.nanoTime()-t0; t0=System.nanoTime();
+            if ( target == espc[targetChunk+1] ) { myTargetChunks[group]++; targetChunk++; }  // crossed chunk boundary
+            //nanos[3] += System.nanoTime()-t0; t0=System.nanoTime();
+            //_order[targetChunk][(int)(target - espc[targetChunk])] = r+(int)chk._start;
+            //nanos[4] += System.nanoTime()-t0;
+        }
+        //System.out.print("Chunk "+chk._cidx+": "); for (int i=0; i<5; i++) System.out.print(Math.round(nanos[i]/1e6)+" "); System.out.print("\n");  // print ms
+    }
+}
+
 public class GroupingBench extends TestUtil {
-  @BeforeClass public static void setup() { stall_till_cloudsize(5); }
+    @BeforeClass public static void setup() { stall_till_cloudsize(1); }
+
+    @Ignore @Test public void runGroupingBench() {
+        // Simplified version of tests in runit_quantile_1_golden.R. There we test probs=seq(0,1,by=0.01)
+        //Vec vec = Vec.makeCon(1.1, 1000000000);
+        //Vec vec = Vec.makeRepSeq(10,10);
+        Vec vec = Vec.makeZero((long)1e9);
+        //System.out.println("Chunks: " + vec.nChunks());
+        //System.out.println("Vec length: " + vec.length());
+        //System.out.println("Populating vector... ");
+
+        //new MySeq((int)100).doAll(vec);
+        //new MySample((int)10).doAll(vec);
+        new MySample((int)10).doAll(vec);
+        vec.max(); // to cache rollups,  so timing below excludes it
+
+        System.out.println("\nFirst 30 of vec ...");
+        System.out.println("There are "+vec.nChunks()+" chunks");
+        for (int i=0; i<vec.nChunks(); i++) {
+            System.out.println("Chunk"+i+"is on"+vec.chunkKey(i).home_node());
+        }
+
+        CreateFrame cf = new CreateFrame();
+        cf.rows = 100;
+        cf.cols = 10;
+        cf.categorical_fraction = 0.1;
+        cf.integer_fraction = 1 - cf.categorical_fraction;
+        cf.binary_fraction = 0;
+        cf.factors = 4;
+        cf.response_factors = 2;
+        cf.positive_response = false;
+        cf.has_response = true;
+        cf.seed = 1234;
+        Frame frame = cf.execImpl().get();
+        System.out.print( frame.toString(0,14) );
+
+        for (int i=0; i<30; i++) System.out.print((int)vec.at(i) + " ");  System.out.println("\n");
+        // Vec vec = vec(5 , 8 ,  9 , 12 , 13 , 16 , 18 , 23 , 27 , 28 , 30 , 31 , 33 , 34 , 43,  45,  48, 161);
+        // makeSeq;
+
+        // Take out memory alloc before the loop to avoid GC costs, before vtune profiling
+        // Now broken up into arrays of same shape as vec.chunks. Really cannot have one array of 1e9 items in Java.
+        // nanos = System.nanoTime();
+        long heapsize=Runtime.getRuntime().totalMemory();
+        System.out.println("heapsize is::"+heapsize);
+
+        //long o[] = new long[(int)vec.length()];
+
+        int o[][] = new int[vec.nChunks()][];    // [(int)vec.length()];
+        for (int c=0; c<o.length; c++)
+            o[c] = new int[vec.chunkForChunkIdx(c)._len];
+
+        for (int timeRep=0; timeRep<3; timeRep++) {   // TO DO: caliper java project
+
+            // TO DO:  search for utils.Timer,  prettyPrint
+
+            long nanos = System.nanoTime();
+            long ans2[][] = new MyCountRange((long) vec.max(), (long) vec.min(), vec.nChunks()).doAll(vec)._counts;
+            long nanos1 = System.nanoTime() - nanos;
+            System.out.println("Counts per chunk (first 5 chunks) ...");
+            for (int c = 0; c < 5; c++) System.out.println(Arrays.toString(ans2[c]));
+
+
+
+            /*
+            nanos = System.nanoTime();
+            // cumulate across chunks
+            int nBuckets = (int)((long) vec.max() - (long) vec.min() + 1);
+            long rollSum = 0;
+            for (int b = 0; b < nBuckets; b++) {
+                for (int c = 0; c < vec.nChunks(); c++) {
+                    long tmp = ans2[c][b];
+                    ans2[c][b] = rollSum;
+                    rollSum += tmp;
+                }
+            }
+            long nanos2 = System.nanoTime() - nanos;
+            //System.out.println("\nCounts after cumulate ...");
+            //for (int c = 0; c < vec.nChunks(); c++) System.out.println(Arrays.toString(ans2[c]));
+
+            nanos = System.nanoTime();
+            new WriteOrder(ans2, o, (long) vec.min(), (long) vec.max()).doAll(vec);
+            long nanos3 = System.nanoTime() - nanos;
+
+            //System.out.println("\nCounts after WriteOrder ...");
+            //for (int c = 0; c < vec.nChunks(); c++) System.out.println(Arrays.toString(ans2[c]));
+
+            System.out.println("\nFirst 10 of order ...");
+            //for (int i=0; i<10; i++) System.out.print(o[i] + " ");
+            for (int i=0; i<10; i++) System.out.print(o[0][i] + " ");
+
+            System.out.println("\nLast 10 of order ...");
+            //for (int i=9; i>=0; i--) System.out.print(o[(int)(vec.length()-i-1)] + " "); System.out.print("\n");
+            int c = vec.nChunks()-1;
+            long cstart = vec._espc[c];
+            for (int i=9; i>=0; i--) System.out.print(o[c][(int)(vec.length()-i-1-cstart)] + " "); System.out.print("\n");
+
+            System.out.println("\nFirst 40 of vec ...");
+            for (int i=0; i<40; i++) System.out.print((int)vec.at(i) + " ");
+            System.out.println("\nLast 40 of vec ...");
+            for (int i=39; i>=0; i--) System.out.print((int)vec.at((int)vec.length()-i-1) + " ");  System.out.print("\n");
+            */
+            System.out.println("\nInitial count: " + nanos1 / 1e9);
+            //System.out.println("Cumulate across chunks: " + nanos2 / 1e9);
+            //System.out.println("Write to order[]: " + nanos3 / 1e9);
+            //System.out.println("Total time: " + (nanos1+nanos2+nanos3) / 1e9);
+            System.out.println("");
+
+        }
+        // Next: input int, then large groups, small groups
+
+        vec.remove();
+        frame.delete();
+    }
 
   @Test @Ignore public void runBench2() {
     Frame f1=null, f2=null, fx=null;
@@ -87,440 +324,4 @@
     DKV.put(fr);
     return fr;
   }
-
-
-
-  @Ignore @Test public void runGroupingBench() {
-    // Simplified version of tests in runit_quantile_1_golden.R. There we test probs=seq(0,1,by=0.01)
-    //Vec vec = Vec.makeCon(1.1, 1000000000);
-    //Vec vec = Vec.makeRepSeq(10,10);
-    Vec vec = Vec.makeZero((long)1e5);
-    //System.out.println("Chunks: " + vec.nChunks());
-    //System.out.println("Vec length: " + vec.length());
-    //System.out.println("Populating vector... ");
-
-    //new MySeq((int)100).doAll(vec);
-    //new MySample((int)10).doAll(vec);
-    new MySample(10).doAll(vec);
-    vec.max(); // to cache rollups,  so timing below excludes it
-
-    System.out.println("\nFirst 30 of vec ...");
-    System.out.println("There are "+vec.nChunks()+" chunks");
-    for (int i=0; i<vec.nChunks(); i++) {
-      System.out.println("Chunk"+i+"is on"+vec.chunkKey(i).home_node());
-    }
-
-    CreateFrame cf = new CreateFrame();
-    cf.rows = 100;
-    cf.cols = 10;
-    cf.categorical_fraction = 0.1;
-    cf.integer_fraction = 1 - cf.categorical_fraction;
-    cf.binary_fraction = 0;
-    cf.factors = 4;
-    cf.response_factors = 2;
-    cf.positive_response = false;
-    cf.has_response = true;
-    cf.seed = 1234;
-    Frame frame = cf.execImpl().get();
-    System.out.print( frame.toString(0,14) );
-
-    for (int i=0; i<30; i++) System.out.print((int)vec.at(i) + " ");  System.out.println("\n");
-    // Vec vec = vec(5 , 8 ,  9 , 12 , 13 , 16 , 18 , 23 , 27 , 28 , 30 , 31 , 33 , 34 , 43,  45,  48, 161);
-    // makeSeq;
-
-    // Take out memory alloc before the loop to avoid GC costs, before vtune profiling
-    // Now broken up into arrays of same shape as vec.chunks. Really cannot have one array of 1e9 items in Java.
-    // nanos = System.nanoTime();
-    long heapsize=Runtime.getRuntime().totalMemory();
-    System.out.println("heapsize is::"+heapsize);
-
-    //long o[] = new long[(int)vec.length()];
-
-    int o[][] = new int[vec.nChunks()][];    // [(int)vec.length()];
-    for (int c=0; c<o.length; c++)
-      o[c] = new int[vec.chunkForChunkIdx(c)._len];
-
-    for (int timeRep=0; timeRep<3; timeRep++) {   // TO DO: caliper java project
-
-      // TO DO:  search for utils.Timer,  prettyPrint
-
-      long nanos = System.nanoTime();
-      long ans2[][] = new MyCountRange((long) vec.max(), (long) vec.min(), vec.nChunks()).doAll(vec)._counts;
-      long nanos1 = System.nanoTime() - nanos;
-      System.out.println("Counts per chunk (first 5 chunks) ...");
-      for (int c = 0; c < 5; c++) System.out.println(Arrays.toString(ans2[c]));
-
-
-
-      /*
-        nanos = System.nanoTime();
-        // cumulate across chunks
-        int nBuckets = (int)((long) vec.max() - (long) vec.min() + 1);
-        long rollSum = 0;
-        for (int b = 0; b < nBuckets; b++) {
-        for (int c = 0; c < vec.nChunks(); c++) {
-        long tmp = ans2[c][b];
-        ans2[c][b] = rollSum;
-        rollSum += tmp;
-        }
-        }
-        long nanos2 = System.nanoTime() - nanos;
-        //System.out.println("\nCounts after cumulate ...");
-        //for (int c = 0; c < vec.nChunks(); c++) System.out.println(Arrays.toString(ans2[c]));
-
-        nanos = System.nanoTime();
-        new WriteOrder(ans2, o, (long) vec.min(), (long) vec.max()).doAll(vec);
-        long nanos3 = System.nanoTime() - nanos;
-
-        //System.out.println("\nCounts after WriteOrder ...");
-        //for (int c = 0; c < vec.nChunks(); c++) System.out.println(Arrays.toString(ans2[c]));
-
-        System.out.println("\nFirst 10 of order ...");
-        //for (int i=0; i<10; i++) System.out.print(o[i] + " ");
-        for (int i=0; i<10; i++) System.out.print(o[0][i] + " ");
-
-        System.out.println("\nLast 10 of order ...");
-        //for (int i=9; i>=0; i--) System.out.print(o[(int)(vec.length()-i-1)] + " "); System.out.print("\n");
-        int c = vec.nChunks()-1;
-        long cstart = vec._espc[c];
-        for (int i=9; i>=0; i--) System.out.print(o[c][(int)(vec.length()-i-1-cstart)] + " "); System.out.print("\n");
-
-        System.out.println("\nFirst 40 of vec ...");
-        for (int i=0; i<40; i++) System.out.print((int)vec.at(i) + " ");
-        System.out.println("\nLast 40 of vec ...");
-        for (int i=39; i>=0; i--) System.out.print((int)vec.at((int)vec.length()-i-1) + " ");  System.out.print("\n");
-      */
-      System.out.println("\nInitial count: " + nanos1 / 1e9);
-      //System.out.println("Cumulate across chunks: " + nanos2 / 1e9);
-      //System.out.println("Write to order[]: " + nanos3 / 1e9);
-      //System.out.println("Total time: " + (nanos1+nanos2+nanos3) / 1e9);
-      System.out.println("");
-
-    }
-    // Next: input int, then large groups, small groups
-
-    vec.remove();
-    frame.delete();
-  }
-}
-
-class MySample extends MRTask<MySample> {
-    private final int K;
-    MySample(int K) {
-        this.K = K;
-    }
-    @Override public void map( Chunk chk ) {
-        Random randomGenerator = water.util.RandomUtils.getRNG(chk.cidx());
-        for (int i=0; i<chk.len(); i++) {
-            chk.set(i, randomGenerator.nextInt(K));
-        }
-    }
-}
-
-class MyCountRange extends MRTask<MyCountRange> {
-    private final long _max, _min;
-    long _counts[][];
-    private int _nChunks;
-    // int ans;
-    MyCountRange(long max, long min, int nChunks) {
-        System.out.println("Constructor for MyCountRange");
-        _max = max; _min = min; _counts = new long[nChunks][]; _nChunks = nChunks;
-    }
-    // setupLocal(); // to do.  No because the memory gets copied across. Constructor doesn't need to run on other nodes.
-    @Override public void map( Chunk chk ) {
-        long tmp[] = _counts[chk.cidx()] = new long[(int)(_max-_min+1)];
-        //long tmp[] = new long[(int)(_max-_min+1)];   // does non-sharing help?   If so, assign afterwards after the loop?
-        int rows = chk._len;
-        //double dummyCounter=1;
-        for (int r=0; r<rows; r++) tmp[(int)(chk.at8(r)-_min)]++;
-        // for (int w=0; w<10; w++)
-        // for (long r=0; r<((long)rows)*25; r++) dummyCounter *= 3.14;  //Math.sin(3.14);  //(int)(chk.at8(r)-_min);
-        // ans = (int)Math.round(dummyCounter);  // use it to stop it being dropped by optimizer
-    }
-    @Override public void reduce(MyCountRange g) {
-        if (g._counts != _counts) {
-            // assign the counts from the other one
-            System.out.println("This should just print once since 2 nodes");
-            for (int c=0; c<_nChunks; c++) {
-                if (g._counts[c] != null) {
-                    assert _counts[c] == null;
-                    _counts[c] = g._counts[c];
-                    //for (int i=0; i<_max-_min+1; i++) {
-                    //
-                    //}
-                } else {
-                    assert _counts[c] != null;
-                }
-            }
-            // throw H2O.unimpl();
-        }
-    }
-}
-
-
-class MyCountRangeNoSpline extends MRTask<MyCountRangeNoSpline> {
-    private final long _max, _min;
-    private long _counts[];
-    MyCountRangeNoSpline(long max, long min, int nChunks) {
-        System.out.println("Constructor for MyCountRange");
-        _max = max; _min = min;
-    }
-    @Override public void map( Chunk chk ) {
-        _counts = new long[(int)(_max-_min+1)];
-        int rows = chk._len;
-        for (int r=0; r<rows; r++) _counts[(int)(chk.at8(r)-_min)]++;
-    }
-    @Override public void reduce(MyCountRangeNoSpline g) {
-        ArrayUtils.add(_counts, g._counts);
-    }
-}
-
-/*
- * When order is one single array. But Java memalloc fail on 1e9 items.
- */
-/*
-class WriteOrder extends MRTask<WriteOrder> {
-    final long _counts[][];
-    final long _order[];
-    final long _min;
-    final long _max;
-    WriteOrder(long[][] counts, long[] order, long min, long max) { _counts = counts; _order = order; _min = min; _max=max; }
-    @Override public void map( Chunk chk ) {
-        long myCounts[] = _counts[chk._cidx];
-        for (int r=0; r<chk._len; r++) _order[ (int)(myCounts[(int)(chk.at8(r)-_min)]++) ] = r+chk._start;
-    }
-}
-*/
-class WriteOrder extends MRTask<WriteOrder> {
-    final long _counts[][];
-    final int _order[][];
-    final long _min;
-    final long _max;
-    WriteOrder(long[][] counts, int[][] order, long min, long max) { _counts = counts; _order = order; _min = min; _max = max; }
-    @Override public void map( Chunk chk ) {
-        long nanos[] = new long[5];
-        Vec vec = chk.vec();
-        int range = (int)(_max-_min+1);
-        long[] espc = vec.espc();
-
-        long myCounts[] = _counts[chk.cidx()];
-
-        // Test thread local counts. Keep in cache and never push to RAM (don't need to be shared)
-        // long myCounts[] = new long[(int)(_max-_min+1)];
-        // for (int i=0; i<_max-_min+1; i++) myCounts[i] = _counts[chk._cidx][i];
-
-        int myTargetChunks[] = new int[range];
-        for (int i=0; i<_max-_min+1; i++) myTargetChunks[i] = vec.elem2ChunkIdx(myCounts[i]);  // elem2ChunkIdx is a binary search due to chunks not being equal size. Try to avoid.
-        for (int r=0; r<chk._len; r++) {
-            //long t0 = System.nanoTime();
-            int group = (int)(chk.at8(r)-_min);
-            //nanos[0] += System.nanoTime()-t0; t0=System.nanoTime();
-            long target = myCounts[group]++;
-            //nanos[1] += System.nanoTime()-t0; t0=System.nanoTime();
-            int targetChunk = myTargetChunks[group];
-            //nanos[2] += System.nanoTime()-t0; t0=System.nanoTime();
-            if ( target == espc[targetChunk+1] ) { myTargetChunks[group]++; targetChunk++; }  // crossed chunk boundary
-            //nanos[3] += System.nanoTime()-t0; t0=System.nanoTime();
-            //_order[targetChunk][(int)(target - espc[targetChunk])] = r+(int)chk._start;
-            //nanos[4] += System.nanoTime()-t0;
-        }
-        //System.out.print("Chunk "+chk._cidx+": "); for (int i=0; i<5; i++) System.out.print(Math.round(nanos[i]/1e6)+" "); System.out.print("\n");  // print ms
-    }
-<<<<<<< HEAD
-}
-=======
-}
-
-
-public class GroupingBench extends TestUtil {
-    @BeforeClass public static void setup() { stall_till_cloudsize(1); }
-
-    @Ignore @Test public void runGroupingBench() {
-        // Simplified version of tests in runit_quantile_1_golden.R. There we test probs=seq(0,1,by=0.01)
-        //Vec vec = Vec.makeCon(1.1, 1000000000);
-        //Vec vec = Vec.makeRepSeq(10,10);
-        Vec vec = Vec.makeZero((long)1e9);
-        //System.out.println("Chunks: " + vec.nChunks());
-        //System.out.println("Vec length: " + vec.length());
-        //System.out.println("Populating vector... ");
-
-        //new MySeq((int)100).doAll(vec);
-        //new MySample((int)10).doAll(vec);
-        new MySample((int)10).doAll(vec);
-        vec.max(); // to cache rollups,  so timing below excludes it
-
-        System.out.println("\nFirst 30 of vec ...");
-        System.out.println("There are "+vec.nChunks()+" chunks");
-        for (int i=0; i<vec.nChunks(); i++) {
-            System.out.println("Chunk"+i+"is on"+vec.chunkKey(i).home_node());
-        }
-
-        CreateFrame cf = new CreateFrame();
-        cf.rows = 100;
-        cf.cols = 10;
-        cf.categorical_fraction = 0.1;
-        cf.integer_fraction = 1 - cf.categorical_fraction;
-        cf.binary_fraction = 0;
-        cf.factors = 4;
-        cf.response_factors = 2;
-        cf.positive_response = false;
-        cf.has_response = true;
-        cf.seed = 1234;
-        Frame frame = cf.execImpl().get();
-        System.out.print( frame.toString(0,14) );
-
-        for (int i=0; i<30; i++) System.out.print((int)vec.at(i) + " ");  System.out.println("\n");
-        // Vec vec = vec(5 , 8 ,  9 , 12 , 13 , 16 , 18 , 23 , 27 , 28 , 30 , 31 , 33 , 34 , 43,  45,  48, 161);
-        // makeSeq;
-
-        // Take out memory alloc before the loop to avoid GC costs, before vtune profiling
-        // Now broken up into arrays of same shape as vec.chunks. Really cannot have one array of 1e9 items in Java.
-        // nanos = System.nanoTime();
-        long heapsize=Runtime.getRuntime().totalMemory();
-        System.out.println("heapsize is::"+heapsize);
-
-        //long o[] = new long[(int)vec.length()];
-
-        int o[][] = new int[vec.nChunks()][];    // [(int)vec.length()];
-        for (int c=0; c<o.length; c++)
-            o[c] = new int[vec.chunkForChunkIdx(c)._len];
-
-        for (int timeRep=0; timeRep<3; timeRep++) {   // TO DO: caliper java project
-
-            // TO DO:  search for utils.Timer,  prettyPrint
-
-            long nanos = System.nanoTime();
-            long ans2[][] = new MyCountRange((long) vec.max(), (long) vec.min(), vec.nChunks()).doAll(vec)._counts;
-            long nanos1 = System.nanoTime() - nanos;
-            System.out.println("Counts per chunk (first 5 chunks) ...");
-            for (int c = 0; c < 5; c++) System.out.println(Arrays.toString(ans2[c]));
-
-
-
-            /*
-            nanos = System.nanoTime();
-            // cumulate across chunks
-            int nBuckets = (int)((long) vec.max() - (long) vec.min() + 1);
-            long rollSum = 0;
-            for (int b = 0; b < nBuckets; b++) {
-                for (int c = 0; c < vec.nChunks(); c++) {
-                    long tmp = ans2[c][b];
-                    ans2[c][b] = rollSum;
-                    rollSum += tmp;
-                }
-            }
-            long nanos2 = System.nanoTime() - nanos;
-            //System.out.println("\nCounts after cumulate ...");
-            //for (int c = 0; c < vec.nChunks(); c++) System.out.println(Arrays.toString(ans2[c]));
-
-            nanos = System.nanoTime();
-            new WriteOrder(ans2, o, (long) vec.min(), (long) vec.max()).doAll(vec);
-            long nanos3 = System.nanoTime() - nanos;
-
-            //System.out.println("\nCounts after WriteOrder ...");
-            //for (int c = 0; c < vec.nChunks(); c++) System.out.println(Arrays.toString(ans2[c]));
-
-            System.out.println("\nFirst 10 of order ...");
-            //for (int i=0; i<10; i++) System.out.print(o[i] + " ");
-            for (int i=0; i<10; i++) System.out.print(o[0][i] + " ");
-
-            System.out.println("\nLast 10 of order ...");
-            //for (int i=9; i>=0; i--) System.out.print(o[(int)(vec.length()-i-1)] + " "); System.out.print("\n");
-            int c = vec.nChunks()-1;
-            long cstart = vec._espc[c];
-            for (int i=9; i>=0; i--) System.out.print(o[c][(int)(vec.length()-i-1-cstart)] + " "); System.out.print("\n");
-
-            System.out.println("\nFirst 40 of vec ...");
-            for (int i=0; i<40; i++) System.out.print((int)vec.at(i) + " ");
-            System.out.println("\nLast 40 of vec ...");
-            for (int i=39; i>=0; i--) System.out.print((int)vec.at((int)vec.length()-i-1) + " ");  System.out.print("\n");
-            */
-            System.out.println("\nInitial count: " + nanos1 / 1e9);
-            //System.out.println("Cumulate across chunks: " + nanos2 / 1e9);
-            //System.out.println("Write to order[]: " + nanos3 / 1e9);
-            //System.out.println("Total time: " + (nanos1+nanos2+nanos3) / 1e9);
-            System.out.println("");
-
-        }
-        // Next: input int, then large groups, small groups
-
-        vec.remove();
-        frame.delete();
-    }
-
-  @Test @Ignore public void runBench2() {
-    Frame f1=null, f2=null, fx=null;
-    try {
-      // build a hi count cardinality frame
-      final long card = (long)1e8;
-      f1 = buildFrame(card,-1);
-      System.out.println(f1.toString(0,100));
-      Vec seq = Vec.makeSeq(card,false);
-      f2 = new Frame(seq,seq);
-      for( int i=0; i<10; i++ ) {
-        long t0 = System.currentTimeMillis();
-        fx = Merge.merge(f1, f2, new int[]{0}, new int[]{0}, false, new int[1][]);
-        long t1 = System.currentTimeMillis();
-        System.out.println("MERGE Took " + (t1 - t0) + " msec for " + f1.numRows());
-        //System.out.println(fx.toString(0,100));
-        fx.delete();
-      }
-    } finally {
-      if( f1 != null ) f1.delete();
-      if( f2 != null ) f2.delete();
-      if( fx != null ) fx.delete();
-    }
-  }
-
-  // Build 2 column frame, with the given Chunks.  Col #0 is high-count
-  // categorical; we will make about 1/10 this many rows drawing at random from
-  // the "card" range with replacement.  Col#1 is a row number.
-  private static Frame buildFrame( final long card, int nChunks ) {
-    final int scale0 = 10;
-    final long len = card/scale0;
-    if( nChunks == -1 ) {
-      int rowsPerChunk = 100000;
-      nChunks = (int)((len+rowsPerChunk-1)/rowsPerChunk);
-    }
-
-    Vec.VectorGroup g = new Vec.VectorGroup();
-    AppendableVec col0 = new AppendableVec(g.addVec(), Vec.T_NUM);
-    AppendableVec col1 = new AppendableVec(g.addVec(), Vec.T_NUM);
-    NewChunk ncs0[] = new NewChunk[nChunks];
-    NewChunk ncs1[] = new NewChunk[nChunks];
-    for( int i=0; i<nChunks; i++ ) {
-      ncs0[i] = new NewChunk(col0,i);
-      ncs1[i] = new NewChunk(col1,i);
-    }
-
-    RandomUtils.PCGRNG R = new RandomUtils.PCGRNG(card,0);
-    for( long i=0; i<len; i++ )
-      ncs0[R.nextInt(nChunks)].addNum( R.nextInt((int)card), 0 );
-
-    // Compute data layout
-    int espc[] = new int[nChunks+1];
-    for( int i=0; i<nChunks; i++ )
-      espc[i+1] = espc[i] + ncs0[i].len();
-
-    // Compute row numbers into col 2
-    for( int i=0; i<nChunks; i++ )
-      for( int j=0; j<ncs0[i].len(); j++ )
-        ncs1[i].addNum(espc[i]+j,0);
-
-    Futures fs = new Futures();
-    for( int i=0; i<nChunks; i++ ) {
-      ncs0[i].close(i,fs);
-      ncs1[i].close(i,fs);
-    }
-
-    Vec vec0 = col0.layout_and_close(fs);
-    Vec vec1 = col1.layout_and_close(fs);
-    fs.blockForPending();
-    Frame fr = new Frame(Key.make("hex"), null, new Vec[]{vec0,vec1});
-    DKV.put(fr);
-    return fr;
-  }
-
-}
-
->>>>>>> a6d682ad
+}