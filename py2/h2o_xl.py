import h2o_exec as h2e, h2o_print as h2p, h2o_cmd
import re
from copy import copy
# from h2o_xl import Fcn, Seq, Cbind, Colon, Assign, Item, Exec, KeyIndexed, Cut

# can set this in a test to disable the actual exec, just debugprint()
<<<<<<< HEAD
debugPrintEnable = True
=======
debugPrintEnable = False
>>>>>>> 7a973d33
# to work without h2o (just print asts)
debugNoH2O = False
def debugprint(*args, **kwargs):
    if debugPrintEnable:
        # compatible with print definition
        for x in args: 
            print x,
        for x in kwargs:
            print x,
        print

def checkAst(expected):
    ast = h2o_xl.Xbase.lastExecResult['ast']
    ast = re.sub('knon_0x[0-9a-fA-F]+', 'knon_0x...', ast)
    expected  = re.sub('knon_0x[0-9a-fA-F]+', 'knon_0x...', expected)
    # remove the id suffix for knon_ created keys, before comparing
    # knon_0x1a34250
    assert ast==expected, 'Actual: "%s"    Expected: "%s"' % (ast, expected)
    print "----------------------------------------------------------------\n"

# we init to 1 row/col. (-1) can't figure how how to init to no rows in a single expression
def astForInit(frame):
     return '(= !%s (c {#-1}))' % frame

class Xbase(object):
    lastExecResult = {}
    lastResult = None
    defaultAst = "Empty from Xbase init"
    keyWriteHistoryList = []

    # not used
    def json(self): # returns a json string. debugprint(s it too.)
        import json
        s = vars(self)
        debugprint(json.dumps(s, indent=4, sort_keys=True))
        return s

    def __init__(self):
<<<<<<< HEAD
        self.assignDone = False
        self.ilshiftDone = False

=======
        self.assignDisable = True # easier than making type-dependent decisions in .do()?
        self.funs = False
        self.execExpr = None
>>>>>>> 7a973d33
        self.execDone = False
        self.assignDone = False
        self.ilshiftDone = False
        # maybe getting to be too much stuff here
        self.execResult = None
        # .result could be a property that triggers a csv download, if we didn't cache the scalar/list result because it was small?
        # i.e. check if .result_cached was None, when .result property is used (property to avoid the need for ()
        self.result = None
<<<<<<< HEAD
        self.execExpr = None
        self.funs = False
=======
        self.scalar = None 
>>>>>>> 7a973d33

    def __str__(self):
        # this should always be overwritten by the other classes"
        return self.defaultAst

    __repr__ = __str__

    def __getitem__(self, items):
        debugprint("\n%s __getitem__ start" % type(self))
        # If self is anything other a Key, means it was from a pending eval with no Assign.
        # Assign's should always have been .do()'ed, so views of them become Keys?
        # Keys with indexed views, become KeyIndexed. 
        # Fcn operations can happen on KeyIndexed or Key.

        # a = b[0] is just a view. 
        # b[1] = c[3] is a transformation of a dataframe, since b[1:0] will be different view after.

        # Keys: If there's no name (None) , one will be created based on the instance id
        # KeyIndexeds are always already named.
        if isinstance(self, KeyIndexed):
            raise Exception("Shouldn't be getitem indexing KeyIndexed? %s %s" % (type(self), self))
        elif isinstance(self, Key):
            myKeyIndexed = self.add_indexing(items)
        else:
            # h2o can support indexing on any Fcn or anything? Don't use that capability.
            # Assign.do() that anything so there is a temp key
            # Future? Maybe allow direct indexing of Fcn result, to avoid the temp?
            # h2o probably can't index an indexed thing. (KeyIndexed) or Seq?
            if self is None:
                raise Exception("Can't index something that doesn't exist yet, even on lhs. %s %s" % (type(self), self))
            myKeyIndexed = myKey.add_indexing(items)
        debugprint("%s __getitem__  end\n" % type(self))
        return myKeyIndexed

    # this method is used by both ilshift and Assign class (inherits thru Key class)
    def _do_assign(self, lhs, rhs, parent):
        if lhs.assignDone and parent!="ilshift":
            debugprint("WARNING: %s _do_assign %s lhs already done %s" % (parent, type(self), lhs))
<<<<<<< HEAD

        elif self.assignDone and parent!="ilshift":
            debugprint("WARNING: %s _do_assign %s self already done %s" % (parent, type(self), self))
        else:
            if isinstance(self, Assign):
                raise Exception("%s _do_assign %s is already Assign..shouldn't happen? %s" % (parent, type(self), self))
            else:
                debugprint("%s _do_assign Assign.do() %s" % (parent, type(self)))
                # .do() sets assignDone
                a = Assign(lhs=lhs, rhs=rhs) # it does it's own .do()
                a.assignDone = True
        debugprint("%s _do_assign done" % parent)

        self.assignDone = True
        lhs.assignDone = True
        return Key(key=lhs.frame)

=======
        if self.assignDone and parent!="ilshift":
            debugprint("WARNING: %s _do_assign %s self already done %s" % (parent, type(self), self))
        if isinstance(self, Assign):
            raise Exception("%s _do_assign %s is already Assign..shouldn't happen? %s" % (parent, type(self), self))

        debugprint("%s _do_assign Assign.do() %s" % (parent, type(self)))
        # .do() sets assignDone
        new = Assign(lhs=lhs, rhs=rhs) # it does it's own .do()
        # should set assignDone inside, but doesn't matter
        lhs.assignDone = True
        self.assignDone = True
        new.assignDone = True
        debugprint("%s _do_assign done" % parent)

        return Key(key=lhs.frame)
>>>>>>> 7a973d33

    # Only Keys are flexible enough to be index'ed
    def __setitem__(self, items, rhs):
        # Don't try to do it twice, if ilshift was involved
<<<<<<< HEAD
        if isinstance(self, (Key, KeyIndexed)) and not (self.assignDone or self.ilshiftDone):
            debugprint("%s __setitem__ completing %s %s" % (type(self), self, rhs))
            lhs = self.add_indexing(items)
            self._do_assign(lhs, rhs, '__setitem__')
=======
        if 1==0: # should never happen (only if '=' was being used)
            if isinstance(self, (Key, KeyIndexed)) and not (self.assignDone or self.ilshiftDone):
                debugprint("%s __setitem__ completing %s %s" % (type(self), self, rhs))
                lhs = self.add_indexing(items)
                self._do_assign(lhs, rhs, '__setitem__')
>>>>>>> 7a973d33

        debugprint("%s __setitem__  end" % type(self))
        # no return?
        return None

    # A trick for getting an assign overload (<<=) with .do()
    # Don't want the .do() if you're in a user function though?
    # Need to be able to do KeyIndexed and Key here?
    def __ilshift__(self, rhs):
        if isinstance(self, (Key, KeyIndexed)):
            lhs = self
        else:
            debugprint('WARNING: lhs for <<= needs to be Key/KeyIndexed %s %s' % (type(self), self))
            debugprint("coercing lhs to Key")
            lhs = Key() # anonymous
        
        a = self._do_assign(lhs, rhs, 'ilshift')
        debugprint("ilshift _do_assign %s %s" % (lhs, rhs))
        # belt and suspenders? may not be all needed
        self.ilshiftDone = True
        self.assignDone = True
        a.ilshiftDone = True
        a.assignDone = True
        return a


    def _unary_common(self, funstr):
        # funstr is the h2o function string..this function is just fot standard binary ops?
        # FIX! add row/col len checks against Key objects
        if not isinstance(self, (Key, KeyIndexed, Fcn, Item)):
            raise TypeError('h2o_xl unsupported operand type(s) for %s: %s' % (funstr, type(self)))
        else:
            raise TypeError('h2o_xl unsupported operand type(s) for %s: %s and %s' % \
                (funstr, type(self)))

    def _binary_common(self, funstr, right):
        # funstr is the h2o function string..this function is just fot standard binary ops?
        # FIX! add row/col len checks against Key objects
        if isinstance(right, (int, list, tuple)):
            return Fcn(funstr, self, Item(right))
        elif isinstance(right, (float)):
            raise TypeError('Rapids unsupported operand type(s) for %s: %s and %s' % \
                (funstr, type(self), type(right)))
        elif isinstance(right, (Key, KeyIndexed, Fcn, Item)):
            return Fcn(funstr, self, right)
        else:
            raise TypeError('h2o_xl unsupported operand type(s) for %s: %s and %s' % \
                (funstr, type(self), type(right)))

    def __add__(self, right):
        return self._binary_common('+', right)
    def __radd_(self, left):
        return self.__add__(left)  # or self + left

    def __sub__(self, right):
        return self._binary_common('-', right)
    def __rsub_(self, left):
        return self.__add__(left)

    def __mul__(self, right):
        return self._binary_common('*', right)
    def __rmul_(self, left):
        return self.__add__(left)

    def __div__(self, right):
        return self._binary_common('/', right)
    def __rdiv_(self, left):
        return self.__add__(left) 

    def __mod__(self, right):
        return self._binary_common('%', right)
    def __rmod_(self, left):
        return self.__add__(left)

    def __pow__(self, right):
        return self._binary_common('**', right)
    def __rpow_(self, left):
        return self.__add__(left)

    def __and__(self, right):
        return self._binary_common('&', right)
    def __rand_(self, left):
        return self.__add__(left)

    def __or__(self, right):
        return self._binary_common('|', right)
    def __ror_(self, left):
        return self.__add__(left)

    def __xor__(self, right):
        return self._binary_common('^', right)
    def __rxor_(self, left):
        return self.__add__(left)

    # don't use __cmp__ ?

    # http://www.python-course.eu/python3_magic_methods.php
    # none of the extended assigns (since we overload <<=)
    # // is __floordiv (does h2o do that)
    # << and >> are lshift and rshift
    
    # unary
    # -, +, abs, ~, int, float
    def __neg__(self):
        return _unary_common('_') # use special Rapids negation function
    # pos is a no-op? just return self?
    def __pos__(self):
        return self
    def __abs__(self):
        return _unary_common('abs')
    def __int__(self):
        return _unary_common('trunc')

    # does h2o allow conversion to reals? ints to reals?  does it matter *because of compression*
    # (what if enums or strings)
    # FIX! for now, just leave it as is
    def __float__(self):
        print "WARNING: not converting your h2o data to float %s %s" % (type(self), self)
        return self

    # complex/long/oct/hex not supported

    # this all work inside h2o
    # FIX! how does a condition on a h2o operation, get used with a python if?
    # these result in function objects, not booleans
    # maybe h2o_to_boolean(...) expects as boolean h2o function 
    # or a generic h2o_to_local(..) just gets whatever the response is? 
    # if it's a column, it's a list. If it's a value, it can be used as a boolean
    # maybe LocalAssign()
    # I suppose LocalAssign() could be deduced, by seeing if a Assign() target is Key or not (we do allow string?)
    # what if the Assign target was none? If Assigns always go to a key, then is it as simple as viewing the key
    # can't know always, when to Get() to local
    # a = Get(b)
    # Could do Put, but Assign takes local objects okay? (will it know when to download csv)
    # Put(key, a)
    # or key <<= Put(a)
    
    # these are used for local h2o compare expressions..i.e when they operate on Keys
    def __lt__(self, right):
        return self._binary_common('<', right)
    def __rlt_(self, left):
        return self.__add__(left)

    def __le__(self, right):
        return self._binary_common('<=', right)
    def __rle_(self, left):
        return self.__add__(left)

    def __gt__(self, right):
        return self._binary_common('<', right)
    def __rgt_(self, left):
        return self.__add__(left)

    def __ge__(self, right):
        return self._binary_common('<=', right)
    def __rge_(self, left):
        return self.__add__(left)

    def __eq__(self, right):
        # raise Exception("__eq__ What is doing this? %s %s %s" % (type(self), self, right))
        return self._binary_common('==', Item(right))
        # return NotImplemented
        # if result is NotImplemented:

<<<<<<< HEAD
    # not everything will "do" at h2o correctly? Should just be Assign/Expr/Def. maybe Key/KeyIndexed
=======
    def __ne__(self, right):
        # raise Exception("__ne__ What is doing this? %s %s %s" % (type(self), self, right))
        return self._binary_common('!=', Item(right))

    # not everything will "do" at h2o correctly? Should just be Assign/Expr/Def. maybe Key/KeyIndexed.
    # get=True will get the actual result. Easy if it's scalar. Will have to inspect the key to get a col result/
    # if it has more than one col, unsupported for now.
>>>>>>> 7a973d33
    def do(self, timeoutSecs=30):
        if not isinstance(self, (Assign, Expr, Def, Key, KeyInit, KeyIndexed, Item, Fcn, If, IfElse, Return)):
            raise Exception(".do() Maybe you're trying to send a wrong instance to h2o? %s %s" % \
                (type(self), self))

        # this can only happen if we already Exec'ed it? that's not legal. Just exception for now..means bug?
        if self.execExpr:
            raise Exception(".do() Appears already .do()'ed this?\n" +\
                "You may need 'do=False' param on an Assign to avoid the default do=True\n" +\
                "That causes .do() on all Assign inits.\n" +\
                "Also, if you're using function objects multiple times, you should \n" +\
                "use copy.copy() to copy them to fresh instances, because of internal state in the objects (mutables)..\n" +\
                "Maybe I'll change this sometime \n    type self: %s \n    self.execExpr: %s" % (type(self), self.execExpr))

        # a little belt and suspenders
        if self.execDone:
            debugprint("%s .do() already done:" (type (self, self.execExpr)))
            return

        self.execResult = None
        self.result = None

        if self.funs:
<<<<<<< HEAD
            self.execExpr = "[%s]" % self
        else:
            self.execExpr = "%s" % self
        # self.check_do_against_ast()

        h2p.green_print("%s .do() ast: %s" % (type(self), self.execExpr))
        if debugNoH2O: 
            self.execResult =  {'debug': True}
            self.result = None
        else:
            # functions can be multiple statements in Rapids, need []
            self.execResult, self.result = h2e.exec_expr(execExpr=self.execExpr,
                doFuns=self.funs, timeoutSecs=timeoutSecs)
=======
            execExpr1 = "[%s]" % self
        else:
            execExpr1 = "%s" % self
        # self.check_do_against_ast()
>>>>>>> 7a973d33

        h2p.green_print("%s .do() ast: %s" % (type(self), execExpr1))
        if not debugNoH2O: 
            # functions can be multiple statements in Rapids, need []
            execResult1, result1 = h2e.exec_expr(execExpr=execExpr1, doFuns=self.funs, timeoutSecs=timeoutSecs)
            # look at our secret stash in the base class
            if execResult1['key'] is not None:
                Xbase.keyWriteHistoryList.append(execExpr1)

            # remember the num_rows/num_cols (maybe update the saved col names 
            # this could update to None for scalar/string 
            # (temporary till we assign to key next in those cases)
            self.numRows = execResult1['num_rows']
            self.numCols = execResult1['num_cols']
            self.scalar = execResult1['scalar']

            # Deal with h2o weirdness. 
            # If it gave a scalar result and didn't create a key, put that scalar in the key
            # with another assign. Why should I deal with another type that "depends" if the key existed already?
<<<<<<< HEAD
            if (not self.funs) and not isinstance(self, (If, IfElse, Return)) and (self.execResult['key'] is None):
                scalar = self.execResult['scalar']
                debugprint("Hacking scalar result %s into a key wth name I told h2o! %s" % (scalar, self.frame))
                # doesn't like 0.0?
                debugprint("FIX! Hacking scalar to int because rapids doesn't like reals?")
                
                # FIX! hack to int, because rapids doesn't take reals yet
                if scalar is not None:
                    scalar = int(scalar)
                    execExpr = "(= !%s (c {#%s}))" % (self.frame, scalar)
                else:
                    # rapids hack to get a zero row key
                    debugprint("WARNING: %.do() is creating a zero-row result key, from %s" % (type(self)))
                    execExpr = "(= !%s (is.na (c {#0})))" % self.frame

                # execExpr = "(= !%s (c {#%s}))" % (self.frame, 0.0)
                execResult, result = h2e.exec_expr(execExpr=execExpr)
                if execResult['key'] is not None:
                    Xbase.keyWriteHistoryList.append(self.execExpr)

                # leave execResult/result as-is, from prior exec. set rows/cols again though?
                self.numRows = self.execResult['num_rows']
                self.numCols = self.execResult['num_cols']
=======
            if self.funs or isinstance(self, (If, IfElse, Return)):
                print "kevin1"
                returnResult = None

            elif execResult1['key'] is None:
                print "kevin2"
                debugprint("Hacking scalar result %s into a key. %s" % (self.scalar, self.frame))
                if self.scalar is None: # this shouldn't happen? h2o should be giving a scalar result?
                    debugprint("WARNING: %.do() is creating a one-row/oneCol result key, for %s" % (type(self)))
                    assert self.numRows==0 and self.numCols==0, "%s %s" % (self.numRows, self.numCols)
                    # make it match what we're doing
                    execExpr2 = astForInit(self.frame)
                else:
                    print "Hack scalar to int for new key for scalar, because rapids doesn't take reals yet"
                    # doesn't like 0.0?
                    # we always want a key for the result, regardless of what h2o does.
                    execExpr2 = "(= !%s (c {#%s}))" % (self.frame, int(self.scalar))

                self.numRows = 1
                self.numCols = 1

                execResult2, result2 = h2e.exec_expr(execExpr=execExpr2)
                assert execResult2['key'] is not None
                assert self.numRows==execResult2['num_rows'], "%s %s" % (self.numRows, execResult2['num_rows'])
                assert self.numCols==execResult2['num_cols'], "%s %s" % (self.numCols, execResult2['num_cols'])

                Xbase.keyWriteHistoryList.append(execExpr2)
                returnResult = self.scalar

            elif self.numCols==1:
                if self.numRows<=1024:
                    print "kevin3"
                    summaryResult = h2o_cmd.runSummary(key=self.frame, column=0, noPrint=True)
                    # data json
                    returnResult = summaryResult['frames'][0]['columns'][0]['data']
                else:
                    print "kevin4"
                    raise Exception("Expr-caused Assign.do() wants to return a key with num_rows>1024\n" + \
                        "Did you really mean it?. frame: %s numRows: %s numCols %s" % (self.frame, self.numRows, self.numCols))
            else:
                if self.numCols==0 and self.numRows==0:
                    print "kevin5"
                    return None # both assignDisable or not
                elif self.assignDisable: # Expr modifies Assign with this
                    print "kevin6"
                    if self.numCols>1:
                        h2p.red_print("Expr-caused Assign.do()  wants to return a key with num_cols>1\n" + \
                            "not supported. frame: %s numRows: %s numCols %s" % (self.frame, self.numRows, self.numCols))
                    # return a nice clean Key that points to the frame
                    returnResult = Key(key=self.frame)
                else:
                    print "kevin7"
                    returnResult = Key(key=self.frame)

        if debugNoH2O:
            self.execResult =  {'debug': True}
            self.result = None
        else:
            self.execResult = execResult1
            self.result = returnResult

        self.execExpr = execExpr1
        Xbase.lastExecResult = copy(execResult1)
        Xbase.lastResult = copy(returnResult)
>>>>>>> 7a973d33

        self.execDone = True
        if isinstance(self, Assign):
            self.assignDone = True
<<<<<<< HEAD
        # don't return the full json...can look that up if necessary
        # this is a scalar, or the min/max of a 1 row/1 col key? this covers a lot of the test cases
        return self.result
=======

        return

    # from http://stackoverflow.com/questions/1500718/what-is-the-right-way-to-override-the-copy-deepcopy-operations-on-an-object-in-p
    def __copy__(self):
        # I could use copy()?
        from copy import copy
        # just copy top level? so lists aren't copied? Need to think if I keep track of key history or ?? in lists
        cls = self.__class__
        result = cls.__new__(cls)
        result.__dict__.update(self.__dict__)
        return result

    def __deepcopy__(self, memo):
        # I could use deepcopy()?
        # here __deepcopy__ fills in the memo dict to avoid excess copying 
        # in case the object itself is referenced from its member.
        from copy import deepcopy
        cls = self.__class__
        result = cls.__new__(cls)
        memo[id(self)] = result
        for k, v in self.__dict__.items():
            setattr(result, k, deepcopy(v, memo))
        return result
>>>>>>> 7a973d33

    # from http://stackoverflow.com/questions/1500718/what-is-the-right-way-to-override-the-copy-deepcopy-operations-on-an-object-in-p
    def __copy__(self):
        # I could use copy()?
        from copy import copy
        # just copy top level? so lists aren't copied? Need to think if I keep track of key history or ?? in lists
        cls = self.__class__
        result = cls.__new__(cls)
        result.__dict__.update(self.__dict__)
        return result

    def __deepcopy__(self, memo):
        # I could use deepcopy()?
        # here __deepcopy__ fills in the memo dict to avoid excess copying 
        # in case the object itself is referenced from its member.
        from copy import deepcopy
        cls = self.__class__
        result = cls.__new__(cls)
        memo[id(self)] = result
        for k, v in self.__dict__.items():
            setattr(result, k, deepcopy(v, memo))
        return result

    # __call__ = __init__
    # __call__ = do

#********************************************************************************
def translateValue(item="F"):
    # translate any common text abbreviations to the required long form
    # T and F can be translated? we shouldn't get key names when this is used?
    translate = {
        'T': '$TRUE',
        'F': '$FALSE',
        'TRUE': '$TRUE',
        'FALSE': '$FALSE',
        'True': '$TRUE',
        'False': '$FALSE',
        'true': '$TRUE',
        'false': '$FALSE',
        '"NULL"': '"null"',
        'NULL': '"null"',
        'null': '"null"',
    }
    if item is None:
        return '"null"'
    elif item is True:
        return '$TRUE'
    elif item is False:
        return '$FALSE'
    elif isinstance(item, basestring) and  item in translate:
        return translate[item]
    else:
        return item

#********************************************************************************
class Item(Xbase):
    def __init__(self, item, listOk=False):
        # self.funs is not resolved until a string resolution?
<<<<<<< HEAD
=======
        # tolerate a list for item? Assume it's a list of things Seq can handle
        if isinstance(item, (list, tuple)):
            if not listOk:
                raise Exception("Item doesn't take lists, tuples (or dicts) %s, unless listOk. %s" % (item, listOk))
            else:
                if len(item) > 1024:
                    raise Exception("Key is trying to index a h2o frame with a really long list (>1024)" +
                        "Probably don't want that? %s" % item)
                self.item = Col(Seq(item)) # Seq can take a list or tuple
        else:
            self.item = item
>>>>>>> 7a973d33

    def __str__(self):
        item = self.item
        # debugprint("Item:", item)
        # xItem can't be used for lhs
        if isinstance(item, (list, tuple, dict)):
            raise Exception("Item doesn't take lists, tuples (or dicts) %s" % item)

        item = translateValue(item)

        # if string and has comma, -> exception
        # space can arise from prior expansion
        itemStr = str(item)
        if re.search(r"[,]", itemStr):
            raise Exception("Item has comma. Bad. %s" % item)
        elif len(itemStr)==0:
            # Colon can return length 0 thing?..no longer
            # return itemStr
            raise Exception("Item is len 0 %s" % item)

        # if string & starts with #, strip and check it's a number. Done if so. Else Exception
        start = itemStr[0]
        if start=="!":
            raise Exception("Item starts with !. Only for lhs (Assign*). Bad. %s" % item)
        elif start=="#":
            if itemStr=="#":
                raise Exception("Item is just #. Bad. %s" % item)
            # can be a number, or the start of a string with a number at the beginning
        # elif string & starts with $, Done. Else if next char is a-zA-Z, done. Else Exception
        elif start=="$":
            if itemStr=="$":
                raise Exception("Item is just $. Bad. %s" % item)
            # can be a ref , or the start of a string with a ref at the beginning
        # elif number, add #
        else:
            # print "hello kevin %s %s" % (type(item), item)
            if isinstance(item, (int, float)):
                # number!
                itemStr = "#%s" % item # good number!
            else: # not number
                # if it's just [a-zA-Z0-9_], tack on the $ for probable initial key reference
                itemStr = "%s" % item 
                if re.match(r"[a-zA-Z0-9_]+$", itemStr):
                    itemStr = "$%s" % item

        return itemStr

    def __getitem__(self, items):
        raise Exception("trying to __getitem__ index an Item? doesn't make sense? %s %s" % (self, items))

    def __setitem__(self, items, rhs):
        raise Exception("trying to __setitem__ index an Item? doesn't make sense? %s %s" % (self, items))

    __repr__ = __str__


#********************************************************************************

xFcnXlate = { '>':'g', '>=':'G', '<':'l', '<=':'L', '==':'n', '!=':'N', '!':'_', '~':'_' }

# FIX! should we use weakref Dicts, to avoid inhibiting garbage collection by having it
# in a list here?
xFcnUser = set()

xFcnOpBinSet = set([
'&&', '||', '+', '-', '*', '/', '**', '%', '&', '|',
'not', 'plus', 'sub', 'mul', 'div', 'pow', 'pow2', 'mod',
'and', 'or', 'lt', 'le', 'gt', 'ge', 'eq', 'ne',
'la', 'lo', 'g', 'G', 'l', 'L', 'n', 'N',
])

#'canbecoercedtological',
xFcnOp1Set = set([
'c', '_',
'is.na', 'is.factor', 'any.factor', 'any.na',
'nrow', 'ncol', 'length',
'abs', 'sign', 'sqrt', 'ceiling', 'floor', 'log', 'exp', 'scale', 'factor',
'cos', 'sin', 'tan', 'acos', 'asin', 'atan', 'cosh', 'sinh', 'tanh',
'min', 'max', 'sum', 'sd', 'mean', 'match', 'unique', 'xorsum',
'ls',
])

# 'rename',
xFcnOp2Set = set()

xFcnOp3Set = set([
'cut', 'round', 'signif', 'trun', 'quantile', 'runif',
'cbind', 'rbind',
'ifelse', 
'apply', 'sapply', 'ddply', 
'seq', 'seq_len', 'rep_len', 
'reduce', 'table', 
'var',
])

#********************************************************************************
# operands is a list of items or an item. Each item can be number, string, list or tuple
# there is only one level of unpacking lists or tuples
# returns operandString, operandList
# this doesn't unpack a dict
def unpackOperands(operands, parent=None, toItem=True):
    def addItem(opr):
        if toItem:
            operandList.append(Item(opr))
        else:
            # just keep whatever type it is (params should be string?, maybe list)
            operandList.append(opr)
    if operands is None:
        raise Exception("%s unpackOperands no operands: %s" % (parent, operands))

    operandList = []
    if isinstance(operands, (list, tuple)):
        for opr in operands:
            # can we handle any operand being a list here too? might be compact
            # just one level of extra unpacking
            if not isinstance(opr, (list,tuple)):
                addItem(opr)
            else:
                # collapse it into the one new list
                for opr2 in opr:
                    # if isinstance(operands, (list, tuple)):
                    #    raise Exception("%s unpackOperands, can't have lists within lists, %s", (parent, opr2))
                    # this can be a list?? Seq seems to like a list. maybe just a list of number or string
                    addItem(opr2)
    else:
        addItem(operands)

    if operandList is None or len(operandList)==0:
        raise Exception("%s unpackOperands operandList is None or empty: %s" % (parent, operandList))

    if parent:
        debugprint("%s: %s" % (parent, map(str,operandList)))

    # always returns a list, even if one thing
    return operandList

#********************************************************************************
# check whether a frame string (h2o name) is legal)
def legalKey(frame, parent):
    frameStr = str(frame)
    if 1==0:
        if re.match('\$', frameStr):
            raise Exception("%s: frame shouldn't start with '$' %s" % (parent, frameStr))
        if re.match('c$', frameStr):
            raise Exception("%s: frame can't be 'c' %s" % (parent, frameStr))
        if not re.match('[\a-zA-Z0-9_]', frameStr):
            raise Exception("%s: Don't like the chars in your frame %s" % (parent, frameStr))
    debugprint("%s frame: %s" % (parent, frameStr))
    return True

<<<<<<< HEAD



=======
>>>>>>> 7a973d33
#********************************************************************************
# operands is a list of items
class Seq(Xbase):
    def __init__(self, *operands):
        operandList = unpackOperands(operands, parent="Seq operands")
        self.operandList = operandList
        # FIX! should we do more type checking on operands?

    def __str__(self):
        oprString = ";".join(map(str, self.operandList))
        return "{%s}" % oprString

    __repr__ = __str__

    def __getitem__(self, items):
        raise Exception("trying to __getitem__ index a Seq? doesn't make sense? %s %s" % (self, items))
    def __setitem__(self, items, rhs):
        raise Exception("trying to __setitem__ index a Seq? doesn't make sense? %s %s" % (self, items))

#********************************************************************************
# a/b can be number or string
class Colon(Xbase):
    def __init__(self, a='#0', b='#0'):
        # if it's not a string, turn the assumed number into a number string
        self.a = Item(a)
        self.b = Item(b)
        # FIX! should we do more type checking on operands?


    def __str__(self):
        # no colon if both None
        if str(self.a) in  ['"null"', None] and str(self.b) in ['"null"', None]:
            return '"null"'
        else:
            return '(: %s %s)' % (self.a, self.b)

    def __getitem__(self, items):
        raise Exception("trying to __getitem__ index a Colon? doesn't make sense? %s %s" % (self, items))
    def __setitem__(self, items, rhs):
        raise Exception("trying to __setitem__ index a Colon? doesn't make sense? %s %s" % (self, items))

#********************************************************************************
# key is a string
# change to init from Xbase not KeyIndexed
# a Key is the nebulous thing, that can get locked down into a KeyIndexed by indexing..
# a KeyIndexed can't be re-indexed, or turned back into a Key, 
# until it's executed by rapids (so the Key can be used again)
# Note we don't actually init a key in h2o with this class. User uses DF() for that if desired.
class Key(Xbase):
    def __init__(self, key=None):
        if key is None:
            # no h2o name? give it one that's unique for the instance
            key = "knon_" + hex(id(self))
            debugprint("Key creating h2o key name for the instance, none provided: %s" % key)

        # to date, have been passing strings
        # all the __getitem__ stuff in Key should modify a Key?
        # same with Assign here, since we inherit from Key?
        if isinstance(key, (Key, KeyIndexed)):
            # FIX! what if the lhs frame has row/col? need to included it?
            frame = key.frame
        elif isinstance(key, basestring):
            frame = key
        else:
            raise Exception("Key: key not string/Key/Assign/KeyIndexed %s %s" % (type(key), key))

        super(Key, self).__init__()

        # can have row/col?
        legalKey(frame, "Key")
        self.frame = frame

        # add to list of created h2o keys (for deletion later?)
        # FIX! should make this a weak dictionary reference? don't want to affect python GC?
        # xKeyIndexedList.append(frame)

    def __str__(self):
        frame = self.frame
        if not re.match('\$', frame):
            frame = '$%s' % self.frame
        return '%s' % frame

    __repr__ = __str__

    # slicing
    # this is used on lhs and rhs? we never use a[0] = ... Just a[0] <== ...
    def add_indexing(self, items):
        def indexer(item):
            debugprint('Key item %-15s  %s' % (type(item), item))

            if type(item) is int:
                debugprint("Key item int", item)
                return Item(item)

            elif isinstance(item, Seq):
                debugprint("Key item Seq", Seq)
                return item

            elif isinstance(item, Colon):
                debugprint("Key item Colon", Colon)
                return item

            # what if the indexer is a list/tuple, string, or Key?
            # well, use Seq to handle a list (hopefully not too big? check if > 1024)
            elif isinstance(item, (list, tuple)):
                if len(item) > 1024:
                    raise Exception("Key is trying to index a h2o frame with a really long list (>1024)" +
                        "Probably don't want that? %s" % item)
                return Seq(item) # Seq can take a list or tuple

            elif isinstance(item, basestring):
                raise Exception("Key is trying to index a h2o frame with a string? %s" % item)

            elif isinstance(item, dict):
                raise Exception("Key is trying to index a h2o frame with a dict? %s" % item)

            elif isinstance( item, slice):
                # debugprint("Key item start", str(item.start))
                # debugprint("Key item stop", str(item.stop))
                # debugprint("Key item step", str(item.step))
                # assume step is always None..
                assert item.step==None, "Key assuming step should be None %s" % item.step
                return Colon(item.start, item.stop)

            else:
                raise Exception("Key.add_indexing item(%s) must be int/Seq/Colon/list/tuple/slice" % item)

        if isinstance(items, (list, tuple)):
            itemsList = list(items)
            # if there's a list, it better be just one or two dimensions
            # if length 0, ignore
            # one is row, two is row/col
            if len(itemsList)==0:
                debugprint("Key ignoring length 0 items list/tuple) %s" % itemsList)

            elif len(itemsList)==1:
                # we return another python object, which inherits the h2o key name
                return(KeyIndexed(
                    frame=self.frame,
                    row=indexer(itemsList[0])
                ))

            elif len(itemsList)==2:
                return(KeyIndexed(
                    frame=self.frame,
                    row=indexer(itemsList[0]),
                    col=indexer(itemsList[1])
                ))

            else:
                raise Exception("Key itemsList is >2 %s" % itemsList)
        else:
            return(KeyIndexed(
                frame=self.frame,
                row=indexer(items),
                dim=1, # one dimensional if using the single style?
            ))

        # FIX! should return an instance of the key with the updated row/col values
        return self

    # __call__ = __str__

#*******************************************************************************
# maybe do some reading here
# http://python-3-patterns-idioms-test.readthedocs.org/en/latest/Factory.html
# row/col can be numbers or strings or not specified
# Key can do indexing/slicing. KeyIndexed is fixed at row/col
class KeyIndexed(Key):
    # row 0/col0 should always exist if we init keys to 0?
    def __init__(self, frame=None, row=0, col=0, dim=2):

        super(KeyIndexed, self).__init__()

        # can have row/col?
        legalKey(frame, "KeyIndexed")
        self.frame = frame
        # if it's not a string, turn the assumed number into a number string
        self.row = Item(row)
        self.col = Item(col)
        self.dim = dim # dimensions

        # how to decide whether to send 2d or 1d references to h2o
        # is there no such thing as a row vector, only a column vector (or data frame)

        # row and col can be Seq, Colon, Item (could return a Cbind?)
        # or should it pass the python construct to h2o?
        # it could put the list into a h2o key, and then do a[b] in hto?
        # row extracts problematic?

        # None translates to "null"

    def __str__(self):
        frame = self.frame
        row = self.row
        col = self.col
<<<<<<< HEAD
        if row in [None, '"null"'] and col in [None, '"null"']:
            return '$%s' % frame
=======
        # these could be slice objects, strings, ints
        # row and col == None is okay too?
        if row is not None:
            assert isinstance(row, (Seq, Colon, Item)), "KeyIndexed unexpected row type. %s %s" % (type(row), row)
        if col is not None:
            assert isinstance(col, (Seq, Colon, Item)), "KeyIndexed unexpected col type. %s %s" % (type(col), col)
        # 'row in' will use __eq__ method
>>>>>>> 7a973d33

        if row is None:
            row = '"null"'
        if col is None:
            col = '"null"'

<<<<<<< HEAD
=======
        # detect the case where row/col say "everything"
        # have to use str() because they could be objects and don't want to use __eq__ (which is used for ast resolution?)
        if  str(row)=='"null"' and str(col)=='"null"':
            return '$%s' % frame

>>>>>>> 7a973d33
        # does it already start with '$' ?
        # we always add $ to a here?. Suppose could detect whether it's already there
        # does it already start with '$' ?
        if not re.match('\$', frame):
            frame = '$%s' % self.frame

        # is a 1 dimensional frame all rows (1 col?)
        if self.dim==1:
            return '([ %s %s %s)' % (frame, row, '#0')
        else:
            return '([ %s %s %s)' % (frame, row, col)

    __repr__ = __str__

# slicing/indexing magic methods
# http://www.siafoo.net/article/57

#********************************************************************************
# like Assign with constant rhs, but doesn't inherit from Key or KeyIndexed
# no indexing is allowed on key..it's just the whole key that get's initted, not some of it
# KeyInit() should only be used by Key() with a .do() ...so it executes

# GENIUS or INSANITY: it's good to have the init to have zero rows, to see what blows up
# create a zero row result with a row slice that is never true.
class KeyInit(Xbase):
    def __init__(self, frame):
        super(KeyInit, self).__init__()
        # guaranteed to be string
        assert isinstance(frame, basestring)
        self.frame = frame

    def __str__(self):
        # This should give zero row key result. Does that result in Scalar?
<<<<<<< HEAD
        return "(= !%s %s)" % (self.frame, '(is.na (c {#0}))' )
=======
        # return "(= !%s %s)" % (self.frame, '(is.na (c {#0}))' )
        return astForInit(self.frame)
>>>>>>> 7a973d33

    # this shouldn't be used with any of the setiem/getitem type stuff..add stuff to make that illegal?
    # or any operators?

#********************************************************************************
# Users uses this? it adds an init
class DF(Key):
    def __init__(self, key=None, existing=False):
        super(DF, self).__init__(key)
        if not existing:
            # actually make the key in h2o with 0 rows
            KeyInit(self.frame).do()
        # if you don't init it, it assumes the name can be use for indexed write, or normal write
        # normal writes always work, even if it really wasn't existing.

    def __str__(self):
        frame = self.frame
        # no $ prefix
        return '%s' % frame

#********************************************************************************

def legalFunction(function):
    # return required operands
    if function in xFcnOp1Set: return 1
    if function in xFcnOp2Set: return 2
    if function in xFcnOp3Set: return 3
    if function in xFcnOpBinSet: return 2
    if function in xFcnUser: return 3
    else: return 0

# function is a string. operands is a list of items
class Fcn(Xbase):
    def __init__(self, function='sum', *operands):
        super(Fcn, self).__init__()
        operandList = unpackOperands(operands, parent="Fcn operands")

        # no checking for correct number of params
        debugprint("Fcn %s has %s operands" % (function, len(operands)))
        # see if we should translate the function name
        if function in xFcnXlate:
            function = xFcnXlate[function]

        required = legalFunction(function)
        if required==0:
            print "Fcn legalFunction not found...maybe future defined user function?: %s" % function

        # FIX! currently not checking any.
        # only check 1 and 2. not sure of the 3 group. cbind is conditional..need to do that special
        if False and len(operandList)!=required and required<3 and function!='cbind':
            raise Exception("Fcn wrong # of operands: %s %s" % (required, len(operandList)))

        self.operandList = operandList
        self.function = function
        # can I do a str() here before everything has been initted?
        debugprint("Fcn:", str(self))

    def __str__(self):
        return "(%s %s)" % (self.function, " ".join(map(str, self.operandList)))

    __repr__ = __str__

    def __getitem__(self, items):
        raise Exception("trying to __getitem__ index a Seq? doesn't make sense? %s %s" % (self, items))
    def __setitem__(self, items, rhs):
        raise Exception("trying to __setitem__ index a Seq? doesn't make sense? %s %s" % (self, items))


class Return(Xbase):
    # return only has one expression?
    def __init__(self, expr):
        super(Return, self).__init__()
        self.expr = Item(expr)

    def __str__(self):
        return "%s" % self.expr

    __repr__ = __str__

    def __getitem__(self, items):
        raise Exception("trying to __getitem__ index a Return? doesn't make sense? %s %s" % (self, items))
    def __setitem__(self, items, rhs):
        raise Exception("trying to __setitem__ index a Return? doesn't make sense? %s %s" % (self, items))


class Assign(Key):
    # always does a .do() on init
<<<<<<< HEAD
    def __init__(self, lhs=None, rhs=None, do=True, timeoutSecs=30):
=======
    def __init__(self, lhs=None, rhs=None, do=True, assignDisable=False, timeoutSecs=30):
>>>>>>> 7a973d33
        debugprint("Assign enter. lhs %s %s" % (type(lhs), lhs))
        # base init for execResult etc results. Should only need for Assign, Expr, Def ?
        if lhs is None:
            lhs = Key()
            debugprint("Assign: creating Key for lhs: %s" % lhs)
        elif not isinstance(lhs, (Key, KeyIndexed, basestring)):
            raise Exception("Assign: lhs not Key/KeyIndexed/string or None %s %s" % (type(lhs), lhs))

        super(Assign, self).__init__(lhs)

        # can pass strings
        # all the __getitem__ stuff in Key should modify a Key?
        # same with Assign here, since we inherit from Key?
        if isinstance(lhs, basestring):
            frame = lhs
        else: # Key, KeyIndexed
            # FIX! what if the lhs frame has row/col? need to included it?
            frame = lhs.frame

        legalKey(frame, "Assign")
        self.frame = frame
        self.lhs = lhs
<<<<<<< HEAD
=======
        self.assignDisable = assignDisable

        # mangling of lists into h2o column vectors of scalars, is done in Item now
        self.rhs = Item(rhs, listOk=True) 
>>>>>>> 7a973d33

        # tolerate a list for rhs? Assume it's a list of things Seq can handle
        if isinstance(rhs, (list, tuple)):
            if len(rhs) > 1024:
                raise Exception("Key is trying to index a h2o frame with a really long list (>1024)" +
                    "Probably don't want that? %s" % rhs)
            self.rhs = Col(Seq(rhs)) # Seq can take a list or tuple
        else:
            # Item could map range() to the start:stop sequence rapids supports?
            self.rhs = Item(rhs)

        self.funs = False
        debugprint("Assign lhs: %s" % self.lhs)
        debugprint("Assign rhs: %s" % self.rhs)

        if do: # param set to false when building functions and don't want auto .do()?
            self.do()
<<<<<<< HEAD
            self.assignDone = True
            if not isinstance(lhs, basestring):
                lhs.assignDone = True
        return None
=======
            # some belt and suspenders. 
            self.assignDone = True
            if not isinstance(lhs, basestring):
                # maybe can get rid of this down the road.
                lhs.assignDone = True
        return None # init can only return None..just for clarity
>>>>>>> 7a973d33

    # leading $ is illegal on lhs
    # could check that it's a legal key name
    # FIX! what about checking rhs references have $ for keys.
    def __str__(self):
<<<<<<< HEAD
        # if there is row/col for lhs, have to resolve here?
        # hack: change the rhs reference '$' to the lhs '!'
        # to be diligent, only replace the first character
        # can't assign to immutable string indices
        # this is all side-effect of having the lhs get indexing like the rhs, so treated equally
        # no...self.lhs is type KeyIndexed
        # the $ may be in a ([ ...) ..so screw it, just do a translate
        # only if first?
        lhsAssign = re.sub('^\$','',str(self.lhs))

        # only add the ! if Key..once indexed, you don't use !
        # KeyIndexed is also Key.
        if isinstance(self.lhs, (Key, basestring)) and not isinstance(self.lhs, KeyIndexed):
            lhsprefix = '!'
        else: 
            lhsprefix = ''

        return "(= %s%s %s)" % (lhsprefix, lhsAssign, self.rhs)

# can only do one expression/statement per ast.
# Not currently used
=======
        if self.assignDisable:
            print "Hi kevin1"
            return "%s" % self.rhs
        else:
            print "Hi kevin2"
            # if there is row/col for lhs, have to resolve here?
            # hack: change the rhs reference '$' to the lhs '!'
            # to be 'more correct', only replace the first character
            # can't assign to immutable string indices
            # this is all side-effect of having the lhs get indexing like the rhs, so treated equally
            # no...self.lhs is type KeyIndexed
            # the $ may be in a ([ ...) ..so screw it, just do a translate
            # only if first?
            lhsAssign = re.sub('^\$','',str(self.lhs))

            # only add the ! if Key..once indexed, you don't use !
            # KeyIndexed is also Key.
            if isinstance(self.lhs, (Key, basestring)) and not isinstance(self.lhs, KeyIndexed):
                lhsprefix = '!'
            else: 
                lhsprefix = ''
            return "(= %s%s %s)" % (lhsprefix, lhsAssign, self.rhs)


# can only do one expression/statement per ast.
# Not currently used
# NEW: rhsOnly means, when we evaluate, that even thought we travelled to .do() land with a lhs (not previously 
# existing anon_ Key)...it's not used, and never created, 
# and the result that's returned from the .do() will either be None (if a key was created by Rapids because result wasn't
# scalar, or the scalar result. I suppose Rapids could do the expression with the temp key and return that, and then delete
# the key? (since python doesn't have a name pointing to it, it can't be used. But then some big temps might be created that
# we don't want? We'll just pass along a assignDisable here that the .do() can decide how to use, when doing assign
>>>>>>> 7a973d33
class Expr(Assign):
    def __init__(self, expr, timeoutSecs=30):
        # just be like Assign with no lhs?
        # create an anonymous key name. Only eval it to a key if we have to?
        # i.e. if we can't build up a new expression due to limitations of h2o support
        # suppose we can wait to create that name until we have to create a key
<<<<<<< HEAD
        super(Expr, self).__init__(lhs=None, rhs=expr, obj=obj, timeoutSecs=timeoutSecs)
=======
        super(Expr, self).__init__(lhs=None, rhs=expr, assignDisable=True, timeoutSecs=timeoutSecs)
>>>>>>> 7a973d33

    def __getitem__(self, items):
        raise Exception("trying to __getitem__ index a Expr? doesn't make sense? %s %s" % (self, items))
    def __setitem__(self, items, rhs):
        raise Exception("trying to __setitem__ index a Expr? doesn't make sense? %s %s" % (self, items))


# args should be individual strings, not lists
# FIX! take any number of params
class Def(Xbase):
    def __init__(self, function, params, *exprs):
        super(Def, self).__init__()
        # params and exprs can be lists or string
        # expand lists/tupcles

        # add to the list of legal user functions
        xFcnUser.add(function)

        paramList = unpackOperands(params, parent="Def params", toItem=False)

        # check that all the parms are legal strings (variable names
        for p in paramList:
            if not re.match(r"[a-zA-Z0-9_]+$", str(p)):
                raise Exception("Def, bad name for parameter: %s" % p)

        exprList = unpackOperands(exprs, parent="Def exprs")

        # legal function name (I overconstrain compared to what Rapids allows)
        if not re.match(r"[a-zA-Z0-9_]+$", function):
            raise Exception("Def, bad name for function: %s" % function)

        self.funs = True
        self.function = function
        self.paramList = paramList
        self.exprList = exprList

        debugprint("xFcnUser", xFcnUser)

    def __str__(self):
        # could check that it's a legal key name
        # FIX! what about checking rhs references have $ for keys.
        paramStr = " ".join(map(str, self.paramList))
        exprStr = ";;".join(map(str, self.exprList))
        return "(def %s {%s} %s;;;)" % (self.function, paramStr, exprStr)

    __repr__ = __str__

class If(Xbase):
    def __init__(self, clause, *exprs):
        super(If, self).__init__()
        # clause can't be a list
        # exprs can be lists or string
        # expand lists/tuples
        if isinstance(clause, (list, tuple)):
            raise Exception("If, clause shouldn't be list/tuple: %s" % exprs)
        if clause is None:
            raise Exception("If, clause shouldn't be None: %s" % clause)

        # else pairing to if is checked inside here
        # but what about pairing to this else? done at higher level
        exprList = unpackOperands(exprs, parent="If exprs")
        self.clause = Item(clause)
        self.exprList = exprList

    def __str__(self):
        exprStr = ";;".join(map(str, self.exprList))
        if len(self.exprList)>1:
            exprStr += ";;;"
        return "(if (%s) %s)" % (self.clause, exprStr)

    __repr__ = __str__


# can only text Expr or a Expr List for ifExpr/ElseExpr
class IfElse(Xbase):
    def __init__(self, clause, ifExpr, elseExpr):
        super(IfElse, self).__init__()

        ifExprList = unpackOperands(ifExpr, parent="IfElse ifExprs")
        elseExprList = unpackOperands(elseExpr, parent="IfElse elseExprs")
        self.clause = Item(clause)
        self.ifExprList = ifExprList
        self.elseExprList = elseExprList

    def __str__(self):
        ifExprStr = ";;".join(map(str, self.ifExprList))
        if len(self.ifExprList)>1:
            ifExprStr += ";;;"

        elseExprStr = ";;".join(map(str, self.elseExprList))
        if len(self.elseExprList)>1:
            elseExprStr += ";;;"

        return "(if (%s) %s) (else %s)" % (self.clause, ifExprStr, elseExprStr)

    __repr__ = __str__


# 'c' can only have one operand? And it has to be a string or number
# have this because it's so common as a function
class Col(Fcn):
    def __init__(self, operand):
        super(Col, self).__init__("c", operand)

class Cbind(Fcn):
    def __init__(self, *operands):
        super(Cbind, self).__init__("cbind", *operands)

class Cut(Fcn):
    def __init__(self,
        vector=None, breaks='#2', labels='$FALSE', include_lowest='$FALSE', right='$FALSE', dig_lab='#0'):

        vector = Item(vector)
        breaks = Item(breaks) # can be a Seq or a number?
        labels = self.translateValue(labels) # string? "(a,b]" or FALSE
        include_lowest = self.translateValue(include_lowest) # boolean
        right = self.translateValue(right) # boolean
        lab = Item(dig_lab) # integer
        super(Cut, self).__init__("cut", vector, breaks, labels, include_lowest, right, dig_lab)

<<<<<<< HEAD
# cut(a, breaks = c(min(a), mean(a), max(a)), labels = c("a", "b"))
# (cut $a {4.3;5.84333333333333;7.9} {"a";"b"} $FALSE $TRUE #3))

# arg1: single column vector
# arg2: the cuts to make in the vector
# arg3: labels for the cuts (always 1 fewer than length of cuts)
# arg4: include lowest? (default FALSE)
# arg5: right? (default TRUE)
# arg6: dig.lab (default 3)

#        x: a numeric vector which is to be converted to a factor by cutting.
#   breaks: either a numeric vector of two or more unique cut points or a single number
#           (greater than or equal to 2) giving the number of intervals into which 'x' is to be cut.
#   labels: labels for the levels of the resulting category.  By default, labels are constructed
#           using '"(a,b]"' interval notation.  If 'labels = FALSE', simple integer codes are returned
#           instead of a factor.
# include.lowest: logical, indicating if an 'x[i]' equal to the lowest (or highest, for 'right = FALSE')
#           'breaks' value should be included.
#    right: logical, indicating if the intervals should be closed on the right (and open on the left) or vice versa.
#  dig.lab: integer which is used when labels are not given.  It determines the number of digits
#           used in formatting the break
=======
    # cut(a, breaks = c(min(a), mean(a), max(a)), labels = c("a", "b"))
    # (cut $a {4.3;5.84333333333333;7.9} {"a";"b"} $FALSE $TRUE #3))

    # arg1: single column vector
    # arg2: the cuts to make in the vector
    # arg3: labels for the cuts (always 1 fewer than length of cuts)
    # arg4: include lowest? (default FALSE)
    # arg5: right? (default TRUE)
    # arg6: dig.lab (default 3)

    #        x: a numeric vector which is to be converted to a factor by cutting.
    #   breaks: either a numeric vector of two or more unique cut points or a single number
    #           (greater than or equal to 2) giving the number of intervals into which 'x' is to be cut.
    #   labels: labels for the levels of the resulting category.  By default, labels are constructed
    #           using '"(a,b]"' interval notation.  If 'labels = FALSE', simple integer codes are returned
    #           instead of a factor.
    # include.lowest: logical, indicating if an 'x[i]' equal to the lowest (or highest, for 'right = FALSE')
    #           'breaks' value should be included.
    #    right: logical, indicating if the intervals should be closed on the right (and open on the left) or vice versa.
    #  dig.lab: integer which is used when labels are not given.  It determines the number of digits
    #           used in formatting the break
>>>>>>> 7a973d33

# if you run this as the main, do debug only mode..so no h2o needed
if __name__ == '__main__':
    debugNoH2O = True
    debugPrintEnable = True


# http://eli.thegreenplace.net/2011/05/15/understanding-unboundlocalerror-in-python
# understanding this
#    c <<= a + b
# UnboundLocalError: local variable 'c' referenced before assignment

# section 6.2 "Assignment statements" in the Simple Statements chapter of the language reference:
# Assignment of an object to a single target is recursively defined as follows. If the target is an identifier (name):
# If the name does not occur in a global statement in the current code block: the name is bound to the object in the current local namespace.
# Otherwise: the name is bound to the object in the current global namespace.
# 
# section 4.1 "Naming and binding" of the Execution model chapter:
# If a name is bound in a block, it is a local variable of that block.
# When a name is used in a code block, it is resolved using the nearest enclosing scope. 
# # If the name refers to a local variable that has not been bound, a UnboundLocalError exception is raised.

# <<= (augmented expression)
# An augmented assignment evaluates the target (which, unlike normal assignment statements, cannot be an unpacking) and the expression list, performs the binary operation specific to the type of assignment on the two operands, and assigns the result to the original target. The target is only evaluated once.
# 
# An augmented assignment expression like x += 1 can be rewritten as x = x + 1 to achieve a similar, but not exactly equal effect. In the augmented version, x is only evaluated once. Also, when possible, the actual operation is performed in-place, meaning that rather than creating a new object and assigning that to the target, the old object is modified instead.
# 
# With the exception of assigning to tuples and multiple targets in a single statement, the assignment done by augmented assignment statements is handled the same way as normal assignments. Similarly, with the exception of the possible in-place behavior, the binary operation performed by augmented assignment is the same as the normal binary operations.
# <|MERGE_RESOLUTION|>--- conflicted
+++ resolved
@@ -4,11 +4,7 @@
 # from h2o_xl import Fcn, Seq, Cbind, Colon, Assign, Item, Exec, KeyIndexed, Cut
 
 # can set this in a test to disable the actual exec, just debugprint()
-<<<<<<< HEAD
-debugPrintEnable = True
-=======
 debugPrintEnable = False
->>>>>>> 7a973d33
 # to work without h2o (just print asts)
 debugNoH2O = False
 def debugprint(*args, **kwargs):
@@ -47,15 +43,9 @@
         return s
 
     def __init__(self):
-<<<<<<< HEAD
-        self.assignDone = False
-        self.ilshiftDone = False
-
-=======
         self.assignDisable = True # easier than making type-dependent decisions in .do()?
         self.funs = False
         self.execExpr = None
->>>>>>> 7a973d33
         self.execDone = False
         self.assignDone = False
         self.ilshiftDone = False
@@ -64,12 +54,7 @@
         # .result could be a property that triggers a csv download, if we didn't cache the scalar/list result because it was small?
         # i.e. check if .result_cached was None, when .result property is used (property to avoid the need for ()
         self.result = None
-<<<<<<< HEAD
-        self.execExpr = None
-        self.funs = False
-=======
         self.scalar = None 
->>>>>>> 7a973d33
 
     def __str__(self):
         # this should always be overwritten by the other classes"
@@ -108,25 +93,6 @@
     def _do_assign(self, lhs, rhs, parent):
         if lhs.assignDone and parent!="ilshift":
             debugprint("WARNING: %s _do_assign %s lhs already done %s" % (parent, type(self), lhs))
-<<<<<<< HEAD
-
-        elif self.assignDone and parent!="ilshift":
-            debugprint("WARNING: %s _do_assign %s self already done %s" % (parent, type(self), self))
-        else:
-            if isinstance(self, Assign):
-                raise Exception("%s _do_assign %s is already Assign..shouldn't happen? %s" % (parent, type(self), self))
-            else:
-                debugprint("%s _do_assign Assign.do() %s" % (parent, type(self)))
-                # .do() sets assignDone
-                a = Assign(lhs=lhs, rhs=rhs) # it does it's own .do()
-                a.assignDone = True
-        debugprint("%s _do_assign done" % parent)
-
-        self.assignDone = True
-        lhs.assignDone = True
-        return Key(key=lhs.frame)
-
-=======
         if self.assignDone and parent!="ilshift":
             debugprint("WARNING: %s _do_assign %s self already done %s" % (parent, type(self), self))
         if isinstance(self, Assign):
@@ -142,23 +108,15 @@
         debugprint("%s _do_assign done" % parent)
 
         return Key(key=lhs.frame)
->>>>>>> 7a973d33
 
     # Only Keys are flexible enough to be index'ed
     def __setitem__(self, items, rhs):
         # Don't try to do it twice, if ilshift was involved
-<<<<<<< HEAD
-        if isinstance(self, (Key, KeyIndexed)) and not (self.assignDone or self.ilshiftDone):
-            debugprint("%s __setitem__ completing %s %s" % (type(self), self, rhs))
-            lhs = self.add_indexing(items)
-            self._do_assign(lhs, rhs, '__setitem__')
-=======
         if 1==0: # should never happen (only if '=' was being used)
             if isinstance(self, (Key, KeyIndexed)) and not (self.assignDone or self.ilshiftDone):
                 debugprint("%s __setitem__ completing %s %s" % (type(self), self, rhs))
                 lhs = self.add_indexing(items)
                 self._do_assign(lhs, rhs, '__setitem__')
->>>>>>> 7a973d33
 
         debugprint("%s __setitem__  end" % type(self))
         # no return?
@@ -323,9 +281,6 @@
         # return NotImplemented
         # if result is NotImplemented:
 
-<<<<<<< HEAD
-    # not everything will "do" at h2o correctly? Should just be Assign/Expr/Def. maybe Key/KeyIndexed
-=======
     def __ne__(self, right):
         # raise Exception("__ne__ What is doing this? %s %s %s" % (type(self), self, right))
         return self._binary_common('!=', Item(right))
@@ -333,7 +288,6 @@
     # not everything will "do" at h2o correctly? Should just be Assign/Expr/Def. maybe Key/KeyIndexed.
     # get=True will get the actual result. Easy if it's scalar. Will have to inspect the key to get a col result/
     # if it has more than one col, unsupported for now.
->>>>>>> 7a973d33
     def do(self, timeoutSecs=30):
         if not isinstance(self, (Assign, Expr, Def, Key, KeyInit, KeyIndexed, Item, Fcn, If, IfElse, Return)):
             raise Exception(".do() Maybe you're trying to send a wrong instance to h2o? %s %s" % \
@@ -357,26 +311,10 @@
         self.result = None
 
         if self.funs:
-<<<<<<< HEAD
-            self.execExpr = "[%s]" % self
-        else:
-            self.execExpr = "%s" % self
-        # self.check_do_against_ast()
-
-        h2p.green_print("%s .do() ast: %s" % (type(self), self.execExpr))
-        if debugNoH2O: 
-            self.execResult =  {'debug': True}
-            self.result = None
-        else:
-            # functions can be multiple statements in Rapids, need []
-            self.execResult, self.result = h2e.exec_expr(execExpr=self.execExpr,
-                doFuns=self.funs, timeoutSecs=timeoutSecs)
-=======
             execExpr1 = "[%s]" % self
         else:
             execExpr1 = "%s" % self
         # self.check_do_against_ast()
->>>>>>> 7a973d33
 
         h2p.green_print("%s .do() ast: %s" % (type(self), execExpr1))
         if not debugNoH2O: 
@@ -396,31 +334,6 @@
             # Deal with h2o weirdness. 
             # If it gave a scalar result and didn't create a key, put that scalar in the key
             # with another assign. Why should I deal with another type that "depends" if the key existed already?
-<<<<<<< HEAD
-            if (not self.funs) and not isinstance(self, (If, IfElse, Return)) and (self.execResult['key'] is None):
-                scalar = self.execResult['scalar']
-                debugprint("Hacking scalar result %s into a key wth name I told h2o! %s" % (scalar, self.frame))
-                # doesn't like 0.0?
-                debugprint("FIX! Hacking scalar to int because rapids doesn't like reals?")
-                
-                # FIX! hack to int, because rapids doesn't take reals yet
-                if scalar is not None:
-                    scalar = int(scalar)
-                    execExpr = "(= !%s (c {#%s}))" % (self.frame, scalar)
-                else:
-                    # rapids hack to get a zero row key
-                    debugprint("WARNING: %.do() is creating a zero-row result key, from %s" % (type(self)))
-                    execExpr = "(= !%s (is.na (c {#0})))" % self.frame
-
-                # execExpr = "(= !%s (c {#%s}))" % (self.frame, 0.0)
-                execResult, result = h2e.exec_expr(execExpr=execExpr)
-                if execResult['key'] is not None:
-                    Xbase.keyWriteHistoryList.append(self.execExpr)
-
-                # leave execResult/result as-is, from prior exec. set rows/cols again though?
-                self.numRows = self.execResult['num_rows']
-                self.numCols = self.execResult['num_cols']
-=======
             if self.funs or isinstance(self, (If, IfElse, Return)):
                 print "kevin1"
                 returnResult = None
@@ -485,41 +398,12 @@
         self.execExpr = execExpr1
         Xbase.lastExecResult = copy(execResult1)
         Xbase.lastResult = copy(returnResult)
->>>>>>> 7a973d33
 
         self.execDone = True
         if isinstance(self, Assign):
             self.assignDone = True
-<<<<<<< HEAD
-        # don't return the full json...can look that up if necessary
-        # this is a scalar, or the min/max of a 1 row/1 col key? this covers a lot of the test cases
-        return self.result
-=======
 
         return
-
-    # from http://stackoverflow.com/questions/1500718/what-is-the-right-way-to-override-the-copy-deepcopy-operations-on-an-object-in-p
-    def __copy__(self):
-        # I could use copy()?
-        from copy import copy
-        # just copy top level? so lists aren't copied? Need to think if I keep track of key history or ?? in lists
-        cls = self.__class__
-        result = cls.__new__(cls)
-        result.__dict__.update(self.__dict__)
-        return result
-
-    def __deepcopy__(self, memo):
-        # I could use deepcopy()?
-        # here __deepcopy__ fills in the memo dict to avoid excess copying 
-        # in case the object itself is referenced from its member.
-        from copy import deepcopy
-        cls = self.__class__
-        result = cls.__new__(cls)
-        memo[id(self)] = result
-        for k, v in self.__dict__.items():
-            setattr(result, k, deepcopy(v, memo))
-        return result
->>>>>>> 7a973d33
 
     # from http://stackoverflow.com/questions/1500718/what-is-the-right-way-to-override-the-copy-deepcopy-operations-on-an-object-in-p
     def __copy__(self):
@@ -578,8 +462,6 @@
 class Item(Xbase):
     def __init__(self, item, listOk=False):
         # self.funs is not resolved until a string resolution?
-<<<<<<< HEAD
-=======
         # tolerate a list for item? Assume it's a list of things Seq can handle
         if isinstance(item, (list, tuple)):
             if not listOk:
@@ -591,7 +473,6 @@
                 self.item = Col(Seq(item)) # Seq can take a list or tuple
         else:
             self.item = item
->>>>>>> 7a973d33
 
     def __str__(self):
         item = self.item
@@ -742,12 +623,6 @@
     debugprint("%s frame: %s" % (parent, frameStr))
     return True
 
-<<<<<<< HEAD
-
-
-
-=======
->>>>>>> 7a973d33
 #********************************************************************************
 # operands is a list of items
 class Seq(Xbase):
@@ -944,10 +819,6 @@
         frame = self.frame
         row = self.row
         col = self.col
-<<<<<<< HEAD
-        if row in [None, '"null"'] and col in [None, '"null"']:
-            return '$%s' % frame
-=======
         # these could be slice objects, strings, ints
         # row and col == None is okay too?
         if row is not None:
@@ -955,21 +826,17 @@
         if col is not None:
             assert isinstance(col, (Seq, Colon, Item)), "KeyIndexed unexpected col type. %s %s" % (type(col), col)
         # 'row in' will use __eq__ method
->>>>>>> 7a973d33
 
         if row is None:
             row = '"null"'
         if col is None:
             col = '"null"'
 
-<<<<<<< HEAD
-=======
         # detect the case where row/col say "everything"
         # have to use str() because they could be objects and don't want to use __eq__ (which is used for ast resolution?)
         if  str(row)=='"null"' and str(col)=='"null"':
             return '$%s' % frame
 
->>>>>>> 7a973d33
         # does it already start with '$' ?
         # we always add $ to a here?. Suppose could detect whether it's already there
         # does it already start with '$' ?
@@ -1003,12 +870,8 @@
 
     def __str__(self):
         # This should give zero row key result. Does that result in Scalar?
-<<<<<<< HEAD
-        return "(= !%s %s)" % (self.frame, '(is.na (c {#0}))' )
-=======
         # return "(= !%s %s)" % (self.frame, '(is.na (c {#0}))' )
         return astForInit(self.frame)
->>>>>>> 7a973d33
 
     # this shouldn't be used with any of the setiem/getitem type stuff..add stuff to make that illegal?
     # or any operators?
@@ -1096,11 +959,7 @@
 
 class Assign(Key):
     # always does a .do() on init
-<<<<<<< HEAD
-    def __init__(self, lhs=None, rhs=None, do=True, timeoutSecs=30):
-=======
     def __init__(self, lhs=None, rhs=None, do=True, assignDisable=False, timeoutSecs=30):
->>>>>>> 7a973d33
         debugprint("Assign enter. lhs %s %s" % (type(lhs), lhs))
         # base init for execResult etc results. Should only need for Assign, Expr, Def ?
         if lhs is None:
@@ -1123,71 +982,27 @@
         legalKey(frame, "Assign")
         self.frame = frame
         self.lhs = lhs
-<<<<<<< HEAD
-=======
         self.assignDisable = assignDisable
 
         # mangling of lists into h2o column vectors of scalars, is done in Item now
         self.rhs = Item(rhs, listOk=True) 
->>>>>>> 7a973d33
-
-        # tolerate a list for rhs? Assume it's a list of things Seq can handle
-        if isinstance(rhs, (list, tuple)):
-            if len(rhs) > 1024:
-                raise Exception("Key is trying to index a h2o frame with a really long list (>1024)" +
-                    "Probably don't want that? %s" % rhs)
-            self.rhs = Col(Seq(rhs)) # Seq can take a list or tuple
-        else:
-            # Item could map range() to the start:stop sequence rapids supports?
-            self.rhs = Item(rhs)
-
-        self.funs = False
+
         debugprint("Assign lhs: %s" % self.lhs)
         debugprint("Assign rhs: %s" % self.rhs)
 
         if do: # param set to false when building functions and don't want auto .do()?
             self.do()
-<<<<<<< HEAD
-            self.assignDone = True
-            if not isinstance(lhs, basestring):
-                lhs.assignDone = True
-        return None
-=======
             # some belt and suspenders. 
             self.assignDone = True
             if not isinstance(lhs, basestring):
                 # maybe can get rid of this down the road.
                 lhs.assignDone = True
         return None # init can only return None..just for clarity
->>>>>>> 7a973d33
 
     # leading $ is illegal on lhs
     # could check that it's a legal key name
     # FIX! what about checking rhs references have $ for keys.
     def __str__(self):
-<<<<<<< HEAD
-        # if there is row/col for lhs, have to resolve here?
-        # hack: change the rhs reference '$' to the lhs '!'
-        # to be diligent, only replace the first character
-        # can't assign to immutable string indices
-        # this is all side-effect of having the lhs get indexing like the rhs, so treated equally
-        # no...self.lhs is type KeyIndexed
-        # the $ may be in a ([ ...) ..so screw it, just do a translate
-        # only if first?
-        lhsAssign = re.sub('^\$','',str(self.lhs))
-
-        # only add the ! if Key..once indexed, you don't use !
-        # KeyIndexed is also Key.
-        if isinstance(self.lhs, (Key, basestring)) and not isinstance(self.lhs, KeyIndexed):
-            lhsprefix = '!'
-        else: 
-            lhsprefix = ''
-
-        return "(= %s%s %s)" % (lhsprefix, lhsAssign, self.rhs)
-
-# can only do one expression/statement per ast.
-# Not currently used
-=======
         if self.assignDisable:
             print "Hi kevin1"
             return "%s" % self.rhs
@@ -1220,18 +1035,13 @@
 # scalar, or the scalar result. I suppose Rapids could do the expression with the temp key and return that, and then delete
 # the key? (since python doesn't have a name pointing to it, it can't be used. But then some big temps might be created that
 # we don't want? We'll just pass along a assignDisable here that the .do() can decide how to use, when doing assign
->>>>>>> 7a973d33
 class Expr(Assign):
     def __init__(self, expr, timeoutSecs=30):
         # just be like Assign with no lhs?
         # create an anonymous key name. Only eval it to a key if we have to?
         # i.e. if we can't build up a new expression due to limitations of h2o support
         # suppose we can wait to create that name until we have to create a key
-<<<<<<< HEAD
-        super(Expr, self).__init__(lhs=None, rhs=expr, obj=obj, timeoutSecs=timeoutSecs)
-=======
         super(Expr, self).__init__(lhs=None, rhs=expr, assignDisable=True, timeoutSecs=timeoutSecs)
->>>>>>> 7a973d33
 
     def __getitem__(self, items):
         raise Exception("trying to __getitem__ index a Expr? doesn't make sense? %s %s" % (self, items))
@@ -1352,29 +1162,6 @@
         lab = Item(dig_lab) # integer
         super(Cut, self).__init__("cut", vector, breaks, labels, include_lowest, right, dig_lab)
 
-<<<<<<< HEAD
-# cut(a, breaks = c(min(a), mean(a), max(a)), labels = c("a", "b"))
-# (cut $a {4.3;5.84333333333333;7.9} {"a";"b"} $FALSE $TRUE #3))
-
-# arg1: single column vector
-# arg2: the cuts to make in the vector
-# arg3: labels for the cuts (always 1 fewer than length of cuts)
-# arg4: include lowest? (default FALSE)
-# arg5: right? (default TRUE)
-# arg6: dig.lab (default 3)
-
-#        x: a numeric vector which is to be converted to a factor by cutting.
-#   breaks: either a numeric vector of two or more unique cut points or a single number
-#           (greater than or equal to 2) giving the number of intervals into which 'x' is to be cut.
-#   labels: labels for the levels of the resulting category.  By default, labels are constructed
-#           using '"(a,b]"' interval notation.  If 'labels = FALSE', simple integer codes are returned
-#           instead of a factor.
-# include.lowest: logical, indicating if an 'x[i]' equal to the lowest (or highest, for 'right = FALSE')
-#           'breaks' value should be included.
-#    right: logical, indicating if the intervals should be closed on the right (and open on the left) or vice versa.
-#  dig.lab: integer which is used when labels are not given.  It determines the number of digits
-#           used in formatting the break
-=======
     # cut(a, breaks = c(min(a), mean(a), max(a)), labels = c("a", "b"))
     # (cut $a {4.3;5.84333333333333;7.9} {"a";"b"} $FALSE $TRUE #3))
 
@@ -1396,7 +1183,6 @@
     #    right: logical, indicating if the intervals should be closed on the right (and open on the left) or vice versa.
     #  dig.lab: integer which is used when labels are not given.  It determines the number of digits
     #           used in formatting the break
->>>>>>> 7a973d33
 
 # if you run this as the main, do debug only mode..so no h2o needed
 if __name__ == '__main__':
